Feature: Multus-CNI related scenarios

  # @author bmeng@redhat.com
  # @case_id OCP-21151
  @admin
  Scenario: Create pods with multus-cni - macvlan bridge mode
    # Make sure that the multus is enabled
    Given the master version >= "4.0"
    And the multus is enabled on the cluster
    Given the default interface on nodes is stored in the :default_interface clipboard
    And evaluation of `node.name` is stored in the :target_node clipboard
    # Create the net-attach-def via cluster admin
    Given I have a project
    When I run oc create as admin over "https://raw.githubusercontent.com/openshift-qe/v3-testfiles/master/networking/multus-cni/NetworkAttachmentDefinitions/macvlan-bridge.yaml" replacing paths:
      | ["metadata"]["namespace"] | <%= project.name %> |    
      | ["spec"]["config"]| '{ "cniVersion": "0.3.0", "type": "macvlan", "master": "<%= cb.default_interface %>","mode": "bridge", "ipam": { "type": "host-local", "subnet": "10.1.1.0/24", "rangeStart": "10.1.1.100", "rangeEnd": "10.1.1.200", "routes": [ { "dst": "0.0.0.0/0" } ], "gateway": "10.1.1.1" } }' |
    Then the step should succeed

    # Create the first pod which consumes the macvlan custom resource
    When I run oc create over "https://raw.githubusercontent.com/openshift-qe/v3-testfiles/master/networking/multus-cni/Pods/1interface-macvlan-bridge.yaml" replacing paths:
      | ["spec"]["nodeName"] | "<%= cb.target_node %>" |
    Then the step should succeed
    And a pod becomes ready with labels:
      | name=macvlan-bridge-pod |
    And evaluation of `pod.node_name` is stored in the :pod_node clipboard

    # Check that the macvlan with mode bridge is added to the pod
    When I execute on the pod:
      | /usr/sbin/ip | -d | link |
    Then the output should contain "net1"
    And the output should contain "macvlan mode bridge"
    When I execute on the pod:
      | bash | -c | /usr/sbin/ip -f inet addr show net1 \| grep -Po 'inet \K[\d.]+' |
    Then the output should match "10.1.1.\d{1,3}"
    And the expression should be true> IPAddr.new(@result[:response].chomp)
    And evaluation of `@result[:response].chomp` is stored in the :pod1_multus_ip clipboard
    When I execute on the pod:
      | bash | -c | /usr/sbin/ip -f inet addr show eth0 \| grep -Po 'inet \K[\d.]+' |
    Then the step should succeed
    And evaluation of `@result[:response].chomp` is stored in the :pod1_sdn_ip clipboard

    # Create the second pod which consumes the macvlan cr
    When I run oc create over "https://raw.githubusercontent.com/openshift-qe/v3-testfiles/master/networking/multus-cni/Pods/1interface-macvlan-bridge.yaml" replacing paths:
      | ["spec"]["nodeName"] | "<%= cb.target_node %>" |
    Then the step should succeed
    And 2 pods become ready with labels:
      | name=macvlan-bridge-pod |
    And evaluation of `pod(-1).name` is stored in the :pod2 clipboard

    # Try to access both the cluster ip and macvlan ip on pod1 from pod2
    When I execute on the "<%= cb.pod2 %>" pod:
      | curl | --connect-timeout | 5 | <%= cb.pod1_sdn_ip %>:8080 |
    Then the step should succeed
    And the output should contain "Hello OpenShift"
    When I execute on the "<%= cb.pod2 %>" pod:
      | curl | --connect-timeout | 5 | <%= cb.pod1_multus_ip %>:8080 |
    Then the step should succeed
    And the output should contain "Hello OpenShift"


  # @author bmeng@redhat.com
  # @case_id OCP-21489
  @admin
  Scenario: Create pods with multus-cni - macvlan private mode
    # Make sure that the multus is enabled
    Given the master version >= "4.0"
    And the multus is enabled on the cluster
    Given the default interface on nodes is stored in the :default_interface clipboard
    And evaluation of `node.name` is stored in the :target_node clipboard
    # Create the net-attach-def via cluster admin
    Given I have a project
    When I run oc create as admin over "https://raw.githubusercontent.com/openshift-qe/v3-testfiles/master/networking/multus-cni/NetworkAttachmentDefinitions/macvlan-private.yaml" replacing paths:
      | ["metadata"]["namespace"] | <%= project.name %> |
      | ["spec"]["config"]| '{ "cniVersion": "0.3.0", "type": "macvlan", "master": "<%= cb.default_interface %>","mode": "private", "ipam": { "type": "host-local", "subnet": "10.1.1.0/24", "rangeStart": "10.1.1.100", "rangeEnd": "10.1.1.200", "routes": [ { "dst": "0.0.0.0/0" } ], "gateway": "10.1.1.1" } }' |    
    Then the step should succeed

    # Create the first pod which consumes the macvlan custom resource
    When I run oc create over "https://raw.githubusercontent.com/openshift-qe/v3-testfiles/master/networking/multus-cni/Pods/1interface-macvlan-private.yaml" replacing paths:
      | ["spec"]["nodeName"] | "<%= cb.target_node %>" |
    Then the step should succeed
    And a pod becomes ready with labels:
      | name=macvlan-private-pod |

    # Check that the macvlan with mode private is added to the pod
    When I execute on the pod:
      | /usr/sbin/ip | -d | link |
    Then the output should contain "net1"
    And the output should contain "macvlan mode private"
    When I execute on the pod:
      | bash | -c | /usr/sbin/ip -f inet addr show net1 \| grep -Po 'inet \K[\d.]+' |
    Then the output should match "10.1.1.\d{1,3}"
    And the expression should be true> IPAddr.new(@result[:response].chomp)
    And evaluation of `@result[:response].chomp` is stored in the :pod1_multus_ip clipboard
    When I execute on the pod:
      | bash | -c | /usr/sbin/ip -f inet addr show eth0 \| grep -Po 'inet \K[\d.]+' |
    Then the step should succeed
    And evaluation of `@result[:response].chomp` is stored in the :pod1_sdn_ip clipboard

    # Create the second pod which consumes the macvlan cr
    When I run oc create over "https://raw.githubusercontent.com/openshift-qe/v3-testfiles/master/networking/multus-cni/Pods/1interface-macvlan-private.yaml" replacing paths:
      | ["spec"]["nodeName"] | "<%= cb.target_node %>" |
    Then the step should succeed
    And 2 pods become ready with labels:
      | name=macvlan-private-pod |
    And evaluation of `pod(-1).name` is stored in the :pod2 clipboard

    # Try to access both the cluster ip and macvlan ip on pod1 from pod2
    When I execute on the "<%= cb.pod2 %>" pod:
      | curl | --connect-timeout | 5 | <%= cb.pod1_sdn_ip %>:8080 |
    Then the step should succeed
    And the output should contain "Hello OpenShift"
    When I execute on the "<%= cb.pod2 %>" pod:
      | curl | --connect-timeout | 5 | <%= cb.pod1_multus_ip %>:8080 |
    Then the step should fail
    And the output should not contain "Hello OpenShift"


  # @author bmeng@redhat.com
  # @case_id OCP-21496
  @admin
  Scenario: Create pods with multus-cni - macvlan vepa mode
    # Make sure that the multus is enabled
    Given the master version >= "4.0"
    And the multus is enabled on the cluster
    Given the default interface on nodes is stored in the :default_interface clipboard
    And evaluation of `node.name` is stored in the :target_node clipboard
    # Create the net-attach-def via cluster admin
    Given I have a project
    When I run oc create as admin over "https://raw.githubusercontent.com/openshift-qe/v3-testfiles/master/networking/multus-cni/NetworkAttachmentDefinitions/macvlan-vepa.yaml" replacing paths:
      | ["metadata"]["namespace"] | <%= project.name %> |
      | ["spec"]["config"]| '{ "cniVersion": "0.3.0", "type": "macvlan", "master": "<%= cb.default_interface %>","mode": "vepa", "ipam": { "type": "host-local", "subnet": "10.1.1.0/24", "rangeStart": "10.1.1.100", "rangeEnd": "10.1.1.200", "routes": [ { "dst": "0.0.0.0/0" } ], "gateway": "10.1.1.1" } }' |      
    Then the step should succeed

    # Create the first pod which consumes the macvlan custom resource
    When I run oc create over "https://raw.githubusercontent.com/openshift-qe/v3-testfiles/master/networking/multus-cni/Pods/1interface-macvlan-vepa.yaml" replacing paths:
      | ["spec"]["nodeName"] | "<%= cb.target_node %>" |
    Then the step should succeed
    And a pod becomes ready with labels:
      | name=macvlan-vepa-pod |

    # Check that the macvlan with mode vepa is added to the pod
    When I execute on the pod:
      | /usr/sbin/ip | -d | link |
    Then the output should contain "net1"
    And the output should contain "macvlan mode vepa"
    When I execute on the pod:
      | bash | -c | /usr/sbin/ip -f inet addr show net1 \| grep -Po 'inet \K[\d.]+' |
    Then the output should match "10.1.1.\d{1,3}"
    And the expression should be true> IPAddr.new(@result[:response].chomp)
    And evaluation of `@result[:response].chomp` is stored in the :pod1_multus_ip clipboard
    When I execute on the pod:
      | bash | -c | /usr/sbin/ip -f inet addr show eth0 \| grep -Po 'inet \K[\d.]+' |
    Then the step should succeed
    And evaluation of `@result[:response].chomp` is stored in the :pod1_sdn_ip clipboard

    # Create the second pod which consumes the macvlan cr
    When I run oc create over "https://raw.githubusercontent.com/openshift-qe/v3-testfiles/master/networking/multus-cni/Pods/1interface-macvlan-vepa.yaml" replacing paths:
      | ["spec"]["nodeName"] | "<%= cb.target_node %>" |
    Then the step should succeed
    And 2 pods become ready with labels:
      | name=macvlan-vepa-pod |
    And evaluation of `pod(-1).name` is stored in the :pod2 clipboard

    # Try to access both the cluster ip and macvlan ip on pod1 from pod2
    When I execute on the "<%= cb.pod2 %>" pod:
      | curl | --connect-timeout | 5 | <%= cb.pod1_sdn_ip %>:8080 |
    Then the step should succeed
    And the output should contain "Hello OpenShift"
    # skip the interface accessing test for the macvlan since the vepa mode needs the switch support which may not work on AWS currently
    #When I execute on the "<%= cb.pod2 %>" pod:
    #  | curl | --connect-timeout | 5 | <%= cb.pod1_multus_ip %>:8080 |
    #Then the step should succeed
    #And the output should contain "Hello OpenShift"

  # @author bmeng@redhat.com
  # @case_id OCP-21853
  @admin
  @destructive
  Scenario: Create pods with multus-cni - host-device
    # Make sure that the multus is enabled
    Given the master version >= "4.0"
    And the multus is enabled on the cluster
    Given the default interface on nodes is stored in the :default_interface clipboard    
    And evaluation of `node.name` is stored in the :target_node clipboard
    And an 4 character random string of type :hex is stored into the :nic_name clipboard

    # Prepare the net link on the node which will be attached to the pod
    When I run command on the "<%= cb.target_node %>" node's sdn pod:
	    | sh | -c | ip link add <%= cb.nic_name %> link <%= cb.default_interface %> type macvlan mode bridge |
    Then the step should succeed
    Given I register clean-up steps:
    """
    I run command on the "<%= cb.target_node %>" node's sdn pod:
       | sh | -c | ip link del <%= cb.nic_name %> |
    the step should succeed
    """

    # Create the net-attach-def via cluster admin
    Given I have a project
    When I run oc create as admin over "https://raw.githubusercontent.com/openshift-qe/v3-testfiles/master/networking/multus-cni/NetworkAttachmentDefinitions/host-device.yaml" replacing paths:
      | ["metadata"]["namespace"] | <%= project.name %> |
      | ["spec"]["config"]        | '{"cniVersion": "0.3.0", "type": "host-device", "device": "<%= cb.nic_name %>"}' |
    Then the step should succeed
    # Create the first pod which consumes the host-device custom resource
    When I run oc create over "https://raw.githubusercontent.com/openshift-qe/v3-testfiles/master/networking/multus-cni/Pods/1interface-host-device.yaml" replacing paths:
      | ["spec"]["nodeName"] | "<%= cb.target_node %>" |
    Then the step should succeed
    And a pod becomes ready with labels:
      | name=host-device-pod |
    And evaluation of `pod.name` is stored in the :hostdev_pod clipboard

    # Check that the host-device is added to the pod
    When I execute on the pod:
      | /usr/sbin/ip | -d | link |
    Then the output should contain "net1"
    And the output should contain "macvlan mode bridge"

    # Make sure that the pod's master network works fine
    Given I have a pod-for-ping in the project
    And evaluation of `pod.ip` is stored in the :ping_pod clipboard
    When I execute on the "<%= cb.hostdev_pod %>" pod:
      | curl | --connect-timeout | 5 | -sS | <%= cb.ping_pod%>:8080 |
    Then the step should succeed
    And the output should contain "Hello OpenShift"

    # Check that the link is removed from node
    When I run command on the "<%= cb.target_node %>" node's sdn pod:
      | sh | -c | ip link show |
    Then the step should succeed
    And the output should not contain "<%= cb.nic_name %>"

    # Delete the pod and check the link on the node again
    When I run the :delete client command with:
      | object_type | pod                  |
      | l           | name=host-device-pod |
    Then the step should succeed
    When I run command on the "<%= cb.target_node %>" node's sdn pod:
      | sh | -c | ip link show |
    Then the step should succeed
    And the output should contain "<%= cb.nic_name %>"


  # @author bmeng@redhat.com
  # @case_id OCP-21854
  @admin
  Scenario: Create pods with muliple cni plugins via multus-cni - macvlan + macvlan
    # Make sure that the multus is enabled
    Given the master version >= "4.0"
    And the multus is enabled on the cluster
    Given the default interface on nodes is stored in the :default_interface clipboard
    And evaluation of `node.name` is stored in the :target_node clipboard    
    # Create the net-attach-def via cluster admin
    Given I have a project
    When I run oc create as admin over "https://raw.githubusercontent.com/openshift-qe/v3-testfiles/master/networking/multus-cni/NetworkAttachmentDefinitions/macvlan-bridge.yaml" replacing paths:
      | ["metadata"]["namespace"] | <%= project.name %> |
      | ["spec"]["config"]| '{ "cniVersion": "0.3.0", "type": "macvlan", "master": "<%= cb.default_interface %>","mode": "bridge", "ipam": { "type": "host-local", "subnet": "10.1.1.0/24", "rangeStart": "10.1.1.100", "rangeEnd": "10.1.1.200", "routes": [ { "dst": "0.0.0.0/0" } ], "gateway": "10.1.1.1" } }' |      
    Then the step should succeed

    # Create the pod which consumes multiple macvlan custom resources
    When I run oc create over "https://raw.githubusercontent.com/openshift-qe/v3-testfiles/master/networking/multus-cni/Pods/2interface-macvlan-macvlan.yaml" replacing paths:
      | ["metadata"]["annotations"]["k8s.v1.cni.cncf.io/networks"] | macvlan-bridge, macvlan-bridge |
      | ["spec"]["nodeName"] | "<%= cb.target_node %>" |
    Then the step should succeed
    And a pod becomes ready with labels:
      | name=two-macvlan-pod |

    # Check that there are two additional interfaces attached to the pod
    When I execute on the pod:
      | /usr/sbin/ip | -d | link |
    Then the output should contain "net1"
    Then the output should contain "net2"
    And the output should contain 2 times:
      | macvlan mode bridge |
    When I execute on the pod:
      | bash | -c | /usr/sbin/ip -f inet addr show net1 \| grep -Po 'inet \K[\d.]+' |
    Then the output should match "10.1.1.\d{1,3}"
    And the expression should be true> IPAddr.new(@result[:response].chomp)
    And evaluation of `@result[:response].chomp` is stored in the :pod_multus_ip1 clipboard
    When I execute on the pod:
      | bash | -c | /usr/sbin/ip -f inet addr show net2 \| grep -Po 'inet \K[\d.]+' |
    Then the output should match "10.1.1.\d{1,3}"
    And the expression should be true> IPAddr.new(@result[:response].chomp)
    And evaluation of `@result[:response].chomp` is stored in the :pod_multus_ip2 clipboard
    And the expression should be true> cb.pod_multus_ip1 != cb.pod_multus_ip2

  # @author bmeng@redhat.com
  # @case_id OCP-21855
  @admin
  @destructive
  Scenario: Create pods with muliple cni plugins via multus-cni - macvlan + host-device
    # Make sure that the multus is enabled
    Given the master version >= "4.0"
    And the multus is enabled on the cluster
    And an 4 character random string of type :hex is stored into the :nic_name clipboard
    Given the default interface on nodes is stored in the :default_interface clipboard
    And evaluation of `node.name` is stored in the :target_node clipboard
    # Create the net-attach-def via cluster admin
    Given I have a project
    When I run oc create as admin over "https://raw.githubusercontent.com/openshift-qe/v3-testfiles/master/networking/multus-cni/NetworkAttachmentDefinitions/macvlan-bridge.yaml" replacing paths:
      | ["metadata"]["namespace"] | <%= project.name %> |
      | ["spec"]["config"]| '{ "cniVersion": "0.3.0", "type": "macvlan", "master": "<%= cb.default_interface %>","mode": "bridge", "ipam": { "type": "host-local", "subnet": "10.1.1.0/24", "rangeStart": "10.1.1.100", "rangeEnd": "10.1.1.200", "routes": [ { "dst": "0.0.0.0/0" } ], "gateway": "10.1.1.1" } }' |    
    Then the step should succeed
    When I run oc create as admin over "https://raw.githubusercontent.com/openshift-qe/v3-testfiles/master/networking/multus-cni/NetworkAttachmentDefinitions/host-device.yaml" replacing paths:
      | ["metadata"]["namespace"] | <%= project.name %> |
      | ["spec"]["config"]        | '{"cniVersion": "0.3.0", "type": "host-device", "device": "<%= cb.nic_name %>"}' |
    Then the step should succeed

    # Prepare the net link on the node which will be attached to the pod
    When I run command on the "<%= cb.target_node %>" node's sdn pod:
       | sh | -c | ip link add <%= cb.nic_name%> link <%= cb.default_interface %> type macvlan mode private |
    Then the step should succeed
    Given I register clean-up steps:
    """
    I run command on the "<%= cb.target_node %>" node's sdn pod:
       | sh | -c | ip link del <%= cb.nic_name%> |
    the step should succeed
    """

    # Create the pod which consumes both hostdev and macvlan custom resources
    When I run oc create over "https://raw.githubusercontent.com/openshift-qe/v3-testfiles/master/networking/multus-cni/Pods/2interface-macvlan-hostdevice.yaml" replacing paths:
      | ["spec"]["nodeName"] | "<%= cb.target_node %>" |
    Then the step should succeed
    Given I register clean-up steps:
    """
    I run the :delete client command with:
      | object_type | pod                         |
      | l           | name=macvlan-hostdevice-pod |
    the step should succeed
    all existing pods die with labels:
      | name=macvlan-hostdevice-pod |
    """
    And a pod becomes ready with labels:
      | name=macvlan-hostdevice-pod |

    # Check that there are two additional interfaces attached to the pod
    When I execute on the pod:
      | /usr/sbin/ip | -d | link |
    Then the output should contain "net1"
    And the output should contain "net2"
    And the output should contain "macvlan mode bridge"
    And the output should contain "macvlan mode private"
    When I execute on the pod:
      | bash | -c | /usr/sbin/ip -f inet addr show net2 \| grep -Po 'inet \K[\d.]+' |
    Then the output should match "10.1.1.\d{1,3}"
    And the expression should be true> IPAddr.new(@result[:response].chomp)

  # @author bmeng@redhat.com
  # @case_id OCP-21859
  @admin
  @destructive
  Scenario: Create pods with muliple cni plugins via multus-cni - host-device + host-device
    # Make sure that the multus is enabled
    Given the master version >= "4.0"
    And the multus is enabled on the cluster
    Given the default interface on nodes is stored in the :default_interface clipboard
    And evaluation of `node.name` is stored in the :target_node clipboard
    And an 4 character random string of type :hex is stored into the :nic_name1 clipboard
    And an 4 character random string of type :hex is stored into the :nic_name2 clipboard

    # Create the net-attach-def via cluster admin
    Given I have a project
    When I run oc create as admin over "https://raw.githubusercontent.com/openshift-qe/v3-testfiles/master/networking/multus-cni/NetworkAttachmentDefinitions/host-device.yaml" replacing paths:
      | ["metadata"]["name"]      | host-device       |
      | ["spec"]["config"]        | '{"cniVersion": "0.3.0", "type": "host-device", "device": "<%= cb.nic_name1%>"}' |
      | ["metadata"]["namespace"] | <%= project.name %> |
    Then the step should succeed
    When I run oc create as admin over "https://raw.githubusercontent.com/openshift-qe/v3-testfiles/master/networking/multus-cni/NetworkAttachmentDefinitions/host-device.yaml" replacing paths:
      | ["metadata"]["name"]      | host-device-2       |
      | ["spec"]["config"]        | '{"cniVersion": "0.3.0", "type": "host-device", "device": "<%= cb.nic_name2%>"}' |
      | ["metadata"]["namespace"] | <%= project.name %> |
    Then the step should succeed

    # Prepare the net link on the node which will be attached to the pod
    When I run command on the "<%= cb.target_node %>" node's sdn pod:
       | sh | -c | ip link add <%= cb.nic_name1%> link <%= cb.default_interface %> type macvlan mode bridge |
    Then the step should succeed
    When I run command on the "<%= cb.target_node %>" node's sdn pod:
       | sh | -c | ip link add <%= cb.nic_name2%> link <%= cb.default_interface %> type macvlan mode bridge |
    Then the step should succeed
    Given I register clean-up steps:
    """
    I run command on the "<%= cb.target_node %>" node's sdn pod:
       | sh | -c | ip link del <%= cb.nic_name1%> |
    the step should succeed
    I run command on the "<%= cb.target_node %>" node's sdn pod:
       | sh | -c | ip link del <%= cb.nic_name2%> |
    the step should succeed
    """

    # Create the pod which consumes two hostdev custom resources
    When I run oc create over "https://raw.githubusercontent.com/openshift-qe/v3-testfiles/master/networking/multus-cni/Pods/2interface-hostdevice-hostdevice.yaml" replacing paths:
      | ["spec"]["nodeName"] | "<%= cb.target_node %>" |
      | ["metadata"]["annotations"]["k8s.v1.cni.cncf.io/networks"] | host-device, host-device-2 |
    Then the step should succeed
    Given I register clean-up steps:
    """
    I run the :delete client command with:
      | object_type | pod                      |
      | l           | name=two-host-device-pod |
    the step should succeed
    all existing pods die with labels:
      | name=two-host-device-pod |
    """
    And a pod becomes ready with labels:
      | name=two-host-device-pod |

    # Check that there are two additional interfaces attached to the pod
    When I execute on the pod:
      | /usr/sbin/ip | -d | link |
    Then the output should contain "net1"
    And the output should contain "net2"
    And the output should contain 2 times:
	    | macvlan mode bridge |

  # @author anusaxen@redhat.com
  # @case_id OCP-24488
  @admin
  Scenario: Create pod with Multus bridge CNI plugin without vlan
    # Make sure that the multus is enabled
    Given the multus is enabled on the cluster
    # Create the net-attach-def via cluster admin
    Given I have a project
    When I run the :create admin command with:
      | f | https://raw.githubusercontent.com/openshift-qe/v3-testfiles/master/networking/multus-cni/NetworkAttachmentDefinitions/bridge-host-local-novlan.yaml |
      | n | <%= project.name %>                                                                                                                              |
    Then the step should succeed
    #Creating no-vlan pod absorbing above net-attach-def
    When I run oc create over "https://raw.githubusercontent.com/openshift-qe/v3-testfiles/master/networking/multus-cni/Pods/generic_multus_pod.yaml" replacing paths:
      | ["metadata"]["name"] | pod-novlan |
      | ["metadata"]["annotations"]["k8s.v1.cni.cncf.io/networks"] | bridge3    |
      | ["spec"]["containers"][0]["name"] | pod-novlan |
    Then the step should succeed
    And the pod named "pod-novlan" becomes ready
    And evaluation of `pod` is stored in the :pod clipboard
    
    #Clean-up required to erase bridge interfcaes created on node after this step
    Given I register clean-up steps:
    """
    the bridge interface named "bridge3" is deleted from the "<%= cb.pod.node_name %>" node
    """
    When I execute on the pod:
      | /usr/sbin/ip | -d | link |
    Then the output should contain "net1"
    #Entering into corresponding no eot make sure No VLAN ID information shown for secondary interface
    Given CNI vlan info is obtained on the "<%= cb.pod.node_name %>" node
    Then the step should succeed
    And the output should contain 2 times:
      | 1 PVID untagged |

  # @author anusaxen@redhat.com
  # @case_id OCP-24489
  @admin
  @destructive
  Scenario: Create pod with Multus bridge CNI plugin and vlan tag
    # Make sure that the multus is enabled
    Given the multus is enabled on the cluster
    # Create the net-attach-def via cluster admin
    Given I have a project
    When I run the :create admin command with:
      | f | https://raw.githubusercontent.com/weliang1/Openshift_Networking/master/Features/multus/bridge-host-local-vlan200.yaml |
      | n | <%= project.name %>                                                                                                |
    Then the step should succeed
    #Creating vlan pod absorbing above net-attach-def
    When I run the :create client command with:
      | f | https://raw.githubusercontent.com/weliang1/Openshift_Networking/master/Features/multus/pod1-bridge-host-local-vlan200.yaml |
      | n | <%= project.name %>                                                                                                     |
    Then the step should succeed
    And the pod named "pod1-vlan200" becomes ready
    And evaluation of `pod` is stored in the :pod clipboard
    
    #Clean-up required to erase bridge interfcaes created on node after this step
    Given I register clean-up steps:
    """
    the bridge interface named "mybridge" is deleted from the "<%= cb.pod.node_name %>" node
    the bridge interface named "mybridge.200" is deleted from the "<%= cb.pod.node_name %>" node
    """
    When I execute on the pod:
      | /usr/sbin/ip | -d | link |
    Then the output should contain: 
      | net1 |
    #Entering into corresponding node to make sure VLAN ID information shown for interfaces
    Given CNI vlan info is obtained on the "<%= cb.pod.node_name %>" node
    Then the step should succeed
    And the output should contain:
      | 200 |
    
  # @author anusaxen@redhat.com
  # @case_id OCP-24467
  @admin
  @destructive
  Scenario: CNO manager mavlan configured manually with static
    # Make sure that the multus is Running
    Given the multus is enabled on the cluster
    Given the default interface on nodes is stored in the :default_interface clipboard 
    #Patching simplemacvlan config in network operator config CRD
    Given as admin I successfully merge patch resource "networks.operator.openshift.io/cluster" with:
      | {"spec":{"additionalNetworks":[{"name":"test-macvlan-case3","namespace":"openshift-multus","simpleMacvlanConfig":{"ipamConfig":{"staticIPAMConfig":{"addresses": [{"address":"10.128.2.100/23","gateway":"10.128.2.1"}]},"type":"static"},"master":"<%= cb.default_interface %>","mode":"bridge"},"type":"SimpleMacvlan"}]}} |
    #Cleanup for bringing CRD to original
    Given I register clean-up steps:
    """
    Given as admin I successfully merge patch resource "networks.operator.openshift.io/cluster" with: 
    | {"spec":{"additionalNetworks": null}} |
    """
 
    And I wait up to 30 seconds for the steps to pass:
    """
    When I run the :get admin command with:
      | resource | net-attach-def   |
      | n        | openshift-multus |
    Then the step should succeed
    And the output should contain:
      | test-macvlan-case3 |
    """
    #Creating pod under openshift-multus project to absorb above net-attach-def
    Given I switch to cluster admin pseudo user
    Given I use the "openshift-multus" project
    When I run oc create over "https://raw.githubusercontent.com/openshift-qe/v3-testfiles/master/networking/multus-cni/Pods/1interface-macvlan-bridge.yaml" replacing paths:
      | ["metadata"]["annotations"]["k8s.v1.cni.cncf.io/networks"] | test-macvlan-case3 |
    Then the step should succeed
    And a pod becomes ready with labels:
      | name=macvlan-bridge-pod |
    And evaluation of `pod` is stored in the :pod clipboard
    And admin ensures "<%= cb.pod.name %>" pod is deleted from the "openshift-multus" project after scenario
    
    When I execute on the pod:
      | /usr/sbin/ip | -d | link |
    Then the output should contain "net1"
    
  # @author anusaxen@redhat.com
  # @case_id OCP-21946
  @admin
  Scenario: The multus admission controller should be able to detect the syntax issue in the net-attach-def
    # Make sure that the multus is enabled
    Given the multus is enabled on the cluster
    # Create the net-attach-def via cluster admin and simulating syntax errors
    Given I have a project
    When I run oc create as admin over "https://raw.githubusercontent.com/openshift-qe/v3-testfiles/master/networking/multus-cni/NetworkAttachmentDefinitions/macvlan-bridge.yaml" replacing paths:
      | ["metadata"]["name"] | macvlan-bridge-21756 |
      | ["spec"]["config"]   | 'asdf'               |
    Then the step should fail
    And the output should contain:
      | admission webhook "multus-validating-config.k8s.io" denied the request|
    And admin ensures "macvlan-bridge-21756" network_attachment_definition is deleted from the "default" project after scenario
    When I run oc create as admin over "https://raw.githubusercontent.com/openshift-qe/v3-testfiles/master/networking/multus-cni/NetworkAttachmentDefinitions/macvlan-bridge.yaml" replacing paths:
      | ["metadata"]["name"] | macvlan-bridge@$ |
    Then the step should fail
    And the output should contain:
      |subdomain must consist of lower case alphanumeric characters|
    And admin ensures "macvlan-bridge@$" network_attachment_definition is deleted from the "default" project after scenario
    
  # @author anusaxen@redhat.com
  # @case_id OCP-21949
  @admin
  Scenario: The multus admission controller should be able to detect the issue in the pod template
    # Make sure that the multus is enabled
    Given the multus is enabled on the cluster
    # Create the net-attach-def via cluster admin
    Given I have a project
    When I run oc create as admin over "https://raw.githubusercontent.com/openshift-qe/v3-testfiles/master/networking/multus-cni/NetworkAttachmentDefinitions/macvlan-bridge.yaml"" replacing paths:
      | ["metadata"]["name"] | macvlan-bridge-21456 |
    Then the step should succeed 
    And admin ensures "macvlan-bridge-21456" network_attachment_definition is deleted from the "default" project after scenario
    # Create a pod consuming net-attach-def simulating wrong syntax in name
    When I run oc create as admin over "https://raw.githubusercontent.com/openshift-qe/v3-testfiles/master/networking/multus-cni/Pods/1interface-macvlan-bridge.yaml" replacing paths:
      | ["metadata"]["generateName"] | macvlan-bridge-pod-$@ |
    Then the step should fail
    And the output should contain:
      | subdomain must consist of lower case alphanumeric characters |
    
  # @author anusaxen@redhat.com
  # @case_id OCP-21793
  @admin
  Scenario: User cannot consume the net-attach-def created in other project which is namespace isolated	
    # Make sure that the multus is enabled
    Given the multus is enabled on the cluster
    # Create the net-attach-def via cluster admin
    Given I switch to cluster admin pseudo user
    And I use the "default" project
    When I run oc create over "https://raw.githubusercontent.com/openshift-qe/v3-testfiles/master/networking/multus-cni/NetworkAttachmentDefinitions/macvlan-bridge.yaml" replacing paths:
      | ["metadata"]["name"] | macvlan-bridge-21793 |
    Then the step should succeed
    And admin ensures "macvlan-bridge-21793" network_attachment_definition is deleted from the "default" project after scenario
    # Creating pod in the user's namespace which consumes the net-attach-def created in default namespace 
    Given I switch to the first user
    And I create a new project
    And evaluation of `project.name` is stored in the :project_name clipboard

    When I run oc create over "https://raw.githubusercontent.com/openshift-qe/v3-testfiles/master/networking/multus-cni/Pods/1interface-macvlan-bridge.yaml" replacing paths:
      | ["metadata"]["annotations"]["k8s.v1.cni.cncf.io/networks"] | default/macvlan-bridge-pod |
    Then the step should succeed
    And evaluation of `@result[:response].match(/pod\/(.*) created/)[1]` is stored in the :pod_name clipboard
    And I wait up to 30 seconds for the steps to pass:
    """
    When I run the :describe client command with:
      | resource | events                 |
      | name     | <%= cb.pod_name %>     |
      | n        | <%= cb.project_name %> |
    Then the step should succeed
    And the output should contain:
      | namespace isolation |
      | violat              |
    """
 
  # @author anusaxen@redhat.com
  # @case_id OCP-24490
  @admin
  @destructive	
  Scenario: Pods can communicate each other with same vlan tag
    # Make sure that the multus is enabled
    Given the multus is enabled on the cluster
    And I store all worker nodes to the :nodes clipboard
    Given I have a project
    When I run the :create admin command with:
      | f | https://raw.githubusercontent.com/openshift-qe/v3-testfiles/master/networking/multus-cni/NetworkAttachmentDefinitions/bridge-host-local-vlan.yaml |
      | n | <%= project.name %>                                                                                                                               |
    Then the step should succeed
    
    #Clean-up required to erase bridge interfaces created due to above net-attach-def
    Given I register clean-up steps:
    """
    the bridge interface named "mybridge" is deleted from the "<%= cb.nodes[0].name %>" node
    """  
    #Labeling a worker node to make sure couple of future pods to be scheduled on this node only
    Given  label "test=worker1" is added to the "<%= cb.nodes[0].name %>" node
    
    #Labeing another worker node to make sure 3rd future pod to be scheduled on this node only
    Given  label "test=worker2" is added to the "<%= cb.nodes[1].name %>" node
    
    #Creating first pod in vlan 100
    When I run oc create over "https://raw.githubusercontent.com/openshift-qe/v3-testfiles/master/networking/multus-cni/Pods/generic_multus_pod_nodeselector.yaml" replacing paths:
      | ["metadata"]["name"] | pod1-vlan100 |
      | ["metadata"]["annotations"]["k8s.v1.cni.cncf.io/networks"]| bridgevlan100 |
      | ["spec"]["nodeSelector"]["test"] | worker1 |
    Then the step should succeed
    And the pod named "pod1-vlan100" becomes ready
    And evaluation of `pod.name` is stored in the :pod1 clipboard
    And I execute on the pod:
      | ifconfig | net1 |
    Then the step should succeed
    And evaluation of `@result[:response].match(/\d{1,3}\.\d{1,3}.\d{1,3}.\d{1,3}/)[0]` is stored in the :pod1_net1_ip clipboard
    
    #Clean-up required to erase bridge interfaces created due to above pod on same node
    Given I register clean-up steps:
    """
    the bridge interface named "mybridge.100" is deleted from the "<%= cb.nodes[0].name %>" node
    """  
    #Creating 2nd pod on same node as first in vlan 100
    When I run oc create over "https://raw.githubusercontent.com/openshift-qe/v3-testfiles/master/networking/multus-cni/Pods/generic_multus_pod_nodeselector.yaml" replacing paths:
      | ["metadata"]["name"] | pod2-vlan100 |
      | ["metadata"]["annotations"]["k8s.v1.cni.cncf.io/networks"]| bridgevlan100 |
      | ["spec"]["nodeSelector"]["test"] | worker1 |
    Then the step should succeed
    And the pod named "pod2-vlan100" becomes ready
    And evaluation of `pod.name` is stored in the :pod2 clipboard
    And I execute on the pod:
      | ifconfig | net1 |
    Then the step should succeed
    And evaluation of `@result[:response].match(/\d{1,3}\.\d{1,3}.\d{1,3}.\d{1,3}/)[0]` is stored in the :pod2_net1_ip clipboard
    
    #Creating 3rd pod on different node in vlan 100
    When I run oc create over "https://raw.githubusercontent.com/openshift-qe/v3-testfiles/master/networking/multus-cni/Pods/generic_multus_pod_nodeselector.yaml" replacing paths:
      | ["metadata"]["name"] | pod3-vlan100 |
      | ["metadata"]["annotations"]["k8s.v1.cni.cncf.io/networks"]| bridgevlan100 |
      | ["spec"]["nodeSelector"]["test"] | worker2 |
    Then the step should succeed
    And the pod named "pod3-vlan100" becomes ready
    And evaluation of `pod.name` is stored in the :pod3 clipboard
    And I execute on the pod:
      | ifconfig | net1 |
    Then the step should succeed
    And evaluation of `@result[:response].match(/\d{1,3}\.\d{1,3}.\d{1,3}.\d{1,3}/)[0]` is stored in the :pod3_net1_ip clipboard
    
    #Clean-up required to erase bridge interfcaes created on node
    Given I register clean-up steps:
    """
    the bridge interface named "mybridge" is deleted from the "<%= cb.nodes[1].name %>" node
    the bridge interface named "mybridge.100" is deleted from the "<%= cb.nodes[1].name %>" node
    """  
    #making sure the pods on same node can ping while pods on diff nodes can't

    When I execute on the "<%= cb.pod1 %>" pod:
      | ping | -c1 | -W2 | <%= cb.pod2_net1_ip %> |
    Then the step should succeed

    When I execute on the "<%= cb.pod2 %>" pod:
      | ping | -c1 | -W2 | <%= cb.pod1_net1_ip %> |
    Then the step should succeed
    
    When I execute on the "<%= cb.pod1 %>" pod:
      | ping | -c1 | -W2 | <%= cb.pod3_net1_ip %> |
    Then the step should fail

    When I execute on the "<%= cb.pod3 %>" pod:
      | ping | -c1 | -W2 | <%= cb.pod1_net1_ip %> |
    Then the step should fail
    
    When I execute on the "<%= cb.pod3 %>" pod:
      | ping | -c1 | -W2 | <%= cb.pod2_net1_ip %> |
    Then the step should fail
    
    When I execute on the "<%= cb.pod2 %>" pod:
      | ping | -c1 | -W2 | <%= cb.pod3_net1_ip %> |
    Then the step should fail
    
  # @author anusaxen@redhat.com
  # @case_id OCP-24491
  @admin
  @destructive
  Scenario: Pods cannot communicate each other with different vlan tag
    # Make sure that the multus is enabled
    Given the multus is enabled on the cluster
    And I store all worker nodes to the :nodes clipboard
    # Create the net-attach-def with vlan 100 via cluster admin
    Given I have a project
    When I run the :create admin command with:
      | f | https://raw.githubusercontent.com/openshift-qe/v3-testfiles/master/networking/multus-cni/NetworkAttachmentDefinitions/bridge-host-local-vlan.yaml |
      | n | <%= project.name %>                                                                                                                               |
    Then the step should succeed 
    
    #Clean-up required to erase bridge interfcaes created on sam node above due to vlan pods
    Given I register clean-up steps:
    """
    the bridge interface named "mybridge" is deleted from the "<%= cb.nodes[0].name %>" node
    """  
    # Create the net-attach-def with vlan 200 via cluster admin
    When I run the :create admin command with:
      | f | https://raw.githubusercontent.com/openshift-qe/v3-testfiles/master/networking/multus-cni/NetworkAttachmentDefinitions/bridge-host-local-vlan-200.yaml |
      | n | <%= project.name %>                                                                                                                                   |
    Then the step should succeed 
    
    #Labeing a worker node to make sure all future pods to be scheduled on this node only
    Given  label "test=worker1" is added to the "<%= cb.nodes[0].name %>" node
    
    #Creating first pod in vlan 100
    When I run oc create over "https://raw.githubusercontent.com/openshift-qe/v3-testfiles/master/networking/multus-cni/Pods/generic_multus_pod_nodeselector.yaml" replacing paths:
      | ["metadata"]["name"] | pod1-vlan100 |
      | ["metadata"]["annotations"]["k8s.v1.cni.cncf.io/networks"]| bridgevlan100 |
      | ["spec"]["nodeSelector"]["test"] | worker1 |
    Then the step should succeed
    And the pod named "pod1-vlan100" becomes ready
    And evaluation of `pod.name` is stored in the :pod1 clipboard
    And I execute on the pod:
      | ifconfig | net1 |
    Then the step should succeed
    And evaluation of `@result[:response].match(/\d{1,3}\.\d{1,3}.\d{1,3}.\d{1,3}/)[0]` is stored in the :pod1_net1_ip clipboard
    
    #Clean-up required to erase bridge interfcaes created on sam node above due to vlan pods
    Given I register clean-up steps:
    """
    the bridge interface named "mybridge.100" is deleted from the "<%= cb.nodes[0].name %>" node
    """  
    #Creating 2nd pod on same node as first in vlan 100
    When I run oc create over "https://raw.githubusercontent.com/openshift-qe/v3-testfiles/master/networking/multus-cni/Pods/generic_multus_pod_nodeselector.yaml" replacing paths:
      | ["metadata"]["name"] | pod2-vlan100 |
      | ["metadata"]["annotations"]["k8s.v1.cni.cncf.io/networks"]| bridgevlan100 |
      | ["spec"]["nodeSelector"]["test"] | worker1 |
    Then the step should succeed
    And the pod named "pod2-vlan100" becomes ready
    And evaluation of `pod.name` is stored in the :pod2 clipboard
    And I execute on the pod:
      | ifconfig | net1 |
    Then the step should succeed
    And evaluation of `@result[:response].match(/\d{1,3}\.\d{1,3}.\d{1,3}.\d{1,3}/)[0]` is stored in the :pod2_net1_ip clipboard
    
    #Creating 3rd pod on same node but in vlan 200
    When I run oc create over "https://raw.githubusercontent.com/openshift-qe/v3-testfiles/master/networking/multus-cni/Pods/generic_multus_pod_nodeselector.yaml" replacing paths:
      | ["metadata"]["name"] | pod3-vlan200 |
      | ["metadata"]["annotations"]["k8s.v1.cni.cncf.io/networks"]| bridgevlan200 |
      | ["spec"]["nodeSelector"]["test"] | worker1 |
    Then the step should succeed
    And the pod named "pod3-vlan200" becomes ready
    And evaluation of `pod.name` is stored in the :pod3 clipboard
    And I execute on the pod:
      | ifconfig | net1 |
    Then the step should succeed
    And evaluation of `@result[:response].match(/\d{1,3}\.\d{1,3}.\d{1,3}.\d{1,3}/)[0]` is stored in the :pod3_net1_ip clipboard
    
    #Clean-up required to erase bridge interfcaes created on sam node above due to vlan pods
    Given I register clean-up steps:
    """
    the bridge interface named "mybridge.200" is deleted from the "<%= cb.nodes[0].name %>" node
    """  
    
    #making sure the pods in same vlan can communicate but in different vlans cannot
    When I execute on the "<%= cb.pod1 %>" pod:
      | ping | -c1 | -W2 | <%= cb.pod2_net1_ip %> |
    Then the step should succeed

    When I execute on the "<%= cb.pod2 %>" pod:
      | ping | -c1 | -W2 | <%= cb.pod1_net1_ip %> |
    Then the step should succeed
    
    When I execute on the "<%= cb.pod1 %>" pod:
      | ping | -c1 | -W2 | <%= cb.pod3_net1_ip %> |
    Then the step should fail

    When I execute on the "<%= cb.pod3 %>" pod:
      | ping | -c1 | -W2 | <%= cb.pod1_net1_ip %> |
    Then the step should fail
    
    When I execute on the "<%= cb.pod3 %>" pod:
      | ping | -c1 | -W2 | <%= cb.pod2_net1_ip %> |
    Then the step should fail
    
    When I execute on the "<%= cb.pod2 %>" pod:
      | ping | -c1 | -W2 | <%= cb.pod3_net1_ip %> |
    Then the step should fail

  # @author anusaxen@redhat.com
  # @case_id OCP-24607
  @admin
  Scenario: macvlan plugin without master parameter	
    # Make sure that the multus is enabled
    Given the multus is enabled on the cluster
    # Create the net-attach-def without master pmtr via cluster admin
    Given I have a project
    When I run the :create admin command with:
      | f | https://raw.githubusercontent.com/openshift-qe/v3-testfiles/master/networking/multus-cni/NetworkAttachmentDefinitions/macvlan-conf-without-master.yaml |
      | n | <%= project.name %>                                                                                                                                    |
    Then the step should succeed

    #Creating a pod absorbing above net-attach-def
    When I run oc create over "https://raw.githubusercontent.com/openshift-qe/v3-testfiles/master/networking/multus-cni/Pods/generic_multus_pod.yaml" replacing paths:
      | ["metadata"]["annotations"]["k8s.v1.cni.cncf.io/networks"] | macvlan-conf |
    Then the step should succeed
    And the pod named "test-pod" becomes ready
    And evaluation of `pod` is stored in the :pod clipboard
    When I execute on the pod:
      | /usr/sbin/ip | -d | link |
    Then the output should contain "net1"

<<<<<<< HEAD
  # @author anusaxen@redhat.com
  # @case_id OCP-24465
  @admin
  @destructive
  Scenario: Multus CNI type bridge with DHCP
    # Make sure that the multus is Running
    Given the multus is enabled on the cluster
    Given the default interface on nodes is stored in the :default_interface clipboard
    And I store all worker nodes to the :nodes clipboard
    #Patching simplemacvlan config in network operator config CRD
    Given I have a project
    Given as admin I successfully merge patch resource "networks.operator.openshift.io/cluster" with:
      | {"spec":{"additionalNetworks": [{"name":"bridge-ipam-dhcp","namespace":"openshift-multus","rawCNIConfig":"{\"name\":\"bridge-ipam-dhcp\",\"cniVersion\":\"0.3.1\",\"type\":\"bridge\",\"master\":\"<%= cb.default_interface %>\",\"ipam\":{\"type\": \"dhcp\"}}","type":"Raw"}]}} |
    #Cleanup for bringing CRD to original
    Given I register clean-up steps:
    """
    as admin I successfully merge patch resource "networks.operator.openshift.io/cluster" with: 
    | {"spec":{"additionalNetworks": null}} |
    """
    And admin ensures "bridge-ipam-dhcp" network_attachment_definition is deleted from the "openshift-multus" project after scenario
    #Adding brige interface on target node
    Given the bridge interface named "testbr1" is added to the "<%= cb.nodes[0].name %>" node
    #Cleanup for deleting testbr1 interface
    Given I register clean-up steps:
    """
    the bridge interface named "testbr1" is deleted from the "<%= cb.nodes[0].name %>" node
    """
    And a DHCP server is configured on the "<%= cb.nodes[0].name %>" node 
    
    #Cleanup for deconfiguring DHCP server on target node
    Given I register clean-up steps:
    """
    a DHCP server is deconfigured on the "<%= cb.nodes[0].name %>" node
    """
    #Creating ipam type net-attach-def
    Given I have a project
    When I run oc create as admin over "https://raw.githubusercontent.com/openshift-qe/v3-testfiles/master/networking/multus-cni/NetworkAttachmentDefinitions/ipam-dhcp.yaml" replacing paths:
      | ["metadata"]["name"]      | bridge-dhcp         																	 |
      | ["metadata"]["namespace"] | <%= project.name %> 																	 |
      | ["spec"]["config"]        | '{ "cniVersion": "0.3.0", "type": "bridge", "bridge": "testbr1", "hairpinMode": true, "master": "<%= cb.default_interface %>", "ipam": {"type": "dhcp"}}' |
    Then the step should succeed
    And admin ensures "bridge-dhcp" network_attachment_definition is deleted from the "<%= project.name %>" project after scenario

    #Creating dhcp pod absorbing above net-attach-def
    When I run oc create over "https://raw.githubusercontent.com/openshift-qe/v3-testfiles/master/networking/multus-cni/Pods/generic_multus_pod.yaml" replacing paths:
      | ["metadata"]["namespace"]                                  | <%= project.name %>     |
      | ["metadata"]["annotations"]["k8s.v1.cni.cncf.io/networks"] | bridge-dhcp             |
      | ["spec"]["nodeName"]                                       | <%= cb.nodes[0].name %> |
    Then the step should succeed
    And the pod named "test-pod" becomes ready
    When I execute on the pod:
      | /usr/sbin/ip | a |
    Then the output should contain "88.8.8"
=======
  # @author weliang@redhat.com
  # @case_id OCP-25676
  @admin
  Scenario: Supported runtimeConfig/capability for MAC/IP
    # Make sure that the multus is enabled
    Given the multus is enabled on the cluster

    # Create the net-attach-def via cluster admin
    Given I have a project
    And evaluation of `project.name` is stored in the :project_name clipboard
    When I run the :create admin command with:
      | f | https://raw.githubusercontent.com/weliang1/Openshift_Networking/master/Features/multus/runtimeconfig-def-ipandmac.yaml |
      | n | <%= cb.project_name %>                                                                                                 |
    Then the step should succeed

    #Clean-up required to erase above net-attach-def after testing done
    And admin ensures "runtimeconfig-def" network_attachment_definition is deleted from the "<%= cb.project_name %>" project after scenario

    # Create a pod absorbing above net-attach-def
    When I run the :create client command with:
      | f | https://raw.githubusercontent.com/weliang1/Openshift_Networking/master/Features/multus/runtimeconfig-pod-ipandmac.yaml |
      | n | <%= cb.project_name %>                                                                                                 |
    Then the step should succeed
    And the pod named "runtimeconfig-pod" becomes ready

    # Check created pod has correct MAC and IP for interface net1
    When I execute on the pod:
      | /usr/sbin/ip | -d | link |
    Then the output should contain: 
      | net1                 |
      | macvlan  mode bridge |
    When I execute on the pod:
      | /usr/sbin/ip | a |
    Then the output should contain:
      | 192.168.22.2      |
      | ca:fe:c0:ff:ee:00 |
>>>>>>> 1fd52329
<|MERGE_RESOLUTION|>--- conflicted
+++ resolved
@@ -829,7 +829,43 @@
       | /usr/sbin/ip | -d | link |
     Then the output should contain "net1"
 
-<<<<<<< HEAD
+  # @author weliang@redhat.com
+  # @case_id OCP-25676
+  @admin
+  Scenario: Supported runtimeConfig/capability for MAC/IP
+    # Make sure that the multus is enabled
+    Given the multus is enabled on the cluster
+
+    # Create the net-attach-def via cluster admin
+    Given I have a project
+    And evaluation of `project.name` is stored in the :project_name clipboard
+    When I run the :create admin command with:
+      | f | https://raw.githubusercontent.com/weliang1/Openshift_Networking/master/Features/multus/runtimeconfig-def-ipandmac.yaml |
+      | n | <%= cb.project_name %>                                                                                                 |
+    Then the step should succeed
+
+    #Clean-up required to erase above net-attach-def after testing done
+    And admin ensures "runtimeconfig-def" network_attachment_definition is deleted from the "<%= cb.project_name %>" project after scenario
+
+    # Create a pod absorbing above net-attach-def
+    When I run the :create client command with:
+      | f | https://raw.githubusercontent.com/weliang1/Openshift_Networking/master/Features/multus/runtimeconfig-pod-ipandmac.yaml |
+      | n | <%= cb.project_name %>                                                                                                 |
+    Then the step should succeed
+    And the pod named "runtimeconfig-pod" becomes ready
+
+    # Check created pod has correct MAC and IP for interface net1
+    When I execute on the pod:
+      | /usr/sbin/ip | -d | link |
+    Then the output should contain: 
+      | net1                 |
+      | macvlan  mode bridge |
+    When I execute on the pod:
+      | /usr/sbin/ip | a |
+    Then the output should contain:
+      | 192.168.22.2      |
+      | ca:fe:c0:ff:ee:00 |
+
   # @author anusaxen@redhat.com
   # @case_id OCP-24465
   @admin
@@ -882,42 +918,4 @@
     And the pod named "test-pod" becomes ready
     When I execute on the pod:
       | /usr/sbin/ip | a |
-    Then the output should contain "88.8.8"
-=======
-  # @author weliang@redhat.com
-  # @case_id OCP-25676
-  @admin
-  Scenario: Supported runtimeConfig/capability for MAC/IP
-    # Make sure that the multus is enabled
-    Given the multus is enabled on the cluster
-
-    # Create the net-attach-def via cluster admin
-    Given I have a project
-    And evaluation of `project.name` is stored in the :project_name clipboard
-    When I run the :create admin command with:
-      | f | https://raw.githubusercontent.com/weliang1/Openshift_Networking/master/Features/multus/runtimeconfig-def-ipandmac.yaml |
-      | n | <%= cb.project_name %>                                                                                                 |
-    Then the step should succeed
-
-    #Clean-up required to erase above net-attach-def after testing done
-    And admin ensures "runtimeconfig-def" network_attachment_definition is deleted from the "<%= cb.project_name %>" project after scenario
-
-    # Create a pod absorbing above net-attach-def
-    When I run the :create client command with:
-      | f | https://raw.githubusercontent.com/weliang1/Openshift_Networking/master/Features/multus/runtimeconfig-pod-ipandmac.yaml |
-      | n | <%= cb.project_name %>                                                                                                 |
-    Then the step should succeed
-    And the pod named "runtimeconfig-pod" becomes ready
-
-    # Check created pod has correct MAC and IP for interface net1
-    When I execute on the pod:
-      | /usr/sbin/ip | -d | link |
-    Then the output should contain: 
-      | net1                 |
-      | macvlan  mode bridge |
-    When I execute on the pod:
-      | /usr/sbin/ip | a |
-    Then the output should contain:
-      | 192.168.22.2      |
-      | ca:fe:c0:ff:ee:00 |
->>>>>>> 1fd52329
+    Then the output should contain "88.8.8"