--- conflicted
+++ resolved
@@ -1,33 +1,17 @@
-<<<<<<< HEAD
-#Given /^default admin-console route is stored in the#{OPT_SYM} clipboard$/ do | cb_name |
+# Given /^default admin-console route is stored in the#{OPT_SYM} clipboard$/ do | cb_name |
 #   cb_name ||= :console
 #   cb[cb_name] = route('console', service('console',project('openshift-console', switch: false))).dns(by: admin)
-#end
-=======
-Given /^default admin-console route is stored in the#{OPT_SYM} clipboard$/ do | cb_name |
-   cb_name ||= :console
-   cb[cb_name] = route('console', service('console',project('openshift-console', switch: false))).dns(by: admin)
-end
->>>>>>> c4013378
-
+# end
 Given /^I open admin console in a browser$/ do
   base_rules = BushSlicer::WebConsoleExecutor::RULES_DIR + "/base/"
   snippets_dir = BushSlicer::WebConsoleExecutor::SNIPPETS_DIR
 
   version = env.webconsole_executor.get_master_version(user, via_rest: true)
-<<<<<<< HEAD
-=======
-  step "default admin-console route is stored in the :console_url clipboard"
->>>>>>> c4013378
   step "I have a browser with:", table(%{
     | rules        | #{base_rules}                            |
     | rules        | lib/rules/web/admin_console/base/        |
     | rules        | lib/rules/web/admin_console/#{version}/  |
-<<<<<<< HEAD
     | base_url     | <%= env.admin_console_url %>             |
-=======
-    | base_url     | https://<%= cb.console_url %>            |
->>>>>>> c4013378
     | snippets_dir | #{snippets_dir}                          |
   })
   browser.run_action(:goto_admin_console_root)
