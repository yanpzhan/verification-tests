--- conflicted
+++ resolved
@@ -789,7 +789,6 @@
   _admin = admin
   @result = _admin.cli_exec(:get, resource: "network.operator", output: "jsonpath={.items[*].spec.defaultNetwork.type}")
   raise "the networkType is not #{network_type}" unless @result[:response] == network_type
-<<<<<<< HEAD
 end
 
 Given /^the bridge interface named "([^"]*)" with address "([^"]*)" is added to the "([^"]*)" node$/ do |bridge_name,address,node_name|
@@ -890,6 +889,4 @@
     raise "Failed to start DNS server. Check you cluster health manually"
   end
   raise "Failed to configure DNS server. Check your cluster health manually" unless @result[:success]
-=======
->>>>>>> 60d16e43
 end