Given /^I run the ovs commands on the host:$/ do | table |
  ensure_admin_tagged
  _host = node.host
  ovs_cmd = table.raw.flatten.join
  if _host.exec_admin("ovs-vsctl --version")[:response].include? "Open vSwitch"
    logger.info("environment using rpm to launch openvswitch")
  elsif _host.exec_admin("docker ps")[:response].include? "openvswitch"
    logger.info("environment using docker to launch openvswith")
    container_id = _host.exec_admin("docker ps | grep openvswitch | cut -d' ' -f1")[:response].chomp
    ovs_cmd = "docker exec #{container_id} " + ovs_cmd
  elsif _host.exec_admin("runc list")[:response].include? "openvswitch"
    logger.info("environment using runc to launch openvswith")
    ovs_cmd = "runc exec openvswitch " + ovs_cmd
  # For 3.10 and runc env, should get containerID from the pod which landed on the node
  elsif env.version_ge("3.10", user: user)
    logger.info("OCP version >= 3.10 and environment may using runc to launch openvswith")
    ovs_pod = BushSlicer::Pod.get_labeled("app=ovs", project: project("openshift-sdn", switch: false), user: admin) { |pod, hash|
      pod.node_name == node.name
    }.first
    container_id = ovs_pod.containers.first.id
    ovs_cmd = "runc exec #{container_id} " + ovs_cmd
  else
    raise "Cannot find the ovs command"
  end
  @result = _host.exec_admin(ovs_cmd)
end

Given /^I run ovs dump flows commands on the host$/ do
  step %Q/I run the ovs commands on the host:/, table(%{
    | ovs-ofctl dump-flows br0 -O openflow13 |
  })
end

Given /^the env is using multitenant network$/ do
  step 'the env is using one of the listed network plugins:', table([["multitenant"]])
end

Given /^the env is using networkpolicy plugin$/ do
  step 'the env is using one of the listed network plugins:', table([["networkpolicy"]])
end

Given /^the env is using multitenant or networkpolicy network$/ do
  step 'the env is using one of the listed network plugins:', table([["multitenant","networkpolicy"]])
end

Given /^the env is using one of the listed network plugins:$/ do |table|
  ensure_admin_tagged
  plugin_list = table.raw.flatten
  _admin = admin

  @result = _admin.cli_exec(:get, resource: "clusternetwork", resource_name: "default", template: '{{.pluginName}}')
  if @result[:success] then
    plugin_name = @result[:response].split("-").last
    unless plugin_list.include? plugin_name
      raise "the env network plugin is #{plugin_name} but expecting #{plugin_list}."
    end
  else
    _host = node.host rescue nil
    unless _host
      step "I store the schedulable nodes in the clipboard"
      _host = node.host
    end

    step %Q/I run the ovs commands on the host:/, table([[
      "ovs-ofctl dump-flows br0 -O openflow13 | grep table=253"
    ]])
    unless @result[:success]
      raise "failed to get table 253 from the open flows."
    end

    plugin_type = @result[:response][-17]
    case plugin_type
    when "0"
      plugin_name = "subnet"
    when "1"
      plugin_name = "multitenant"
    when "2"
      plugin_name = "networkpolicy"
    else
      raise "unknown network plugins."
    end
    logger.info("environment network plugin name: #{plugin_name}")

    unless plugin_list.include? plugin_name
      raise "the env network plugin is #{plugin_name} but expecting #{plugin_list}."
    end
  end
end

Given /^the network plugin is switched on the#{OPT_QUOTED} node$/ do |node_name|
  ensure_admin_tagged

  node_config = node(node_name).service.config
  config_hash = node_config.as_hash()
  if config_hash["networkConfig"]["networkPluginName"].include?("subnet")
    config_hash["networkConfig"]["networkPluginName"] = "redhat/openshift-ovs-multitenant"
    logger.info "Switch plguin to multitenant from subnet"
  else
    config_hash["networkConfig"]["networkPluginName"] = "redhat/openshift-ovs-subnet"
    logger.info "Switch plguin to subnet from multitenant/networkpolicy"
  end
  step "node config is merged with the following hash:", config_hash.to_yaml
end

Given /^the#{OPT_QUOTED} node network is verified$/ do |node_name|
  ensure_admin_tagged

  _node = node(node_name)
  _host = _node.host

  net_verify = proc {
    # to simplify the process, ping all node's tun0 IP including the node itself, even test env has only one node
    hostsubnet = BushSlicer::HostSubnet.list(user: admin)
    hostsubnet.each do | hostsubnet |
      dest_ip = IPAddr.new(hostsubnet.subnet).succ
      @result = _host.exec("ping -c 2 -W 2 #{dest_ip}")
      raise "failed to ping tun0 IP: #{dest_ip}" unless @result[:success]
    end
  }

  net_verify.call
  teardown_add net_verify
end

Given /^the#{OPT_QUOTED} node iptables config is verified$/ do |node_name|
  ensure_admin_tagged
  _node = node(node_name)
  _host = _node.host
  _admin = admin

  if env.version_lt("3.7", user: user)
    @result = _admin.cli_exec(:get, resource: "clusternetwork", resource_name: "default", template: "{{.network}}")
  else
    @result = _admin.cli_exec(:get, resource: "clusternetwork", resource_name: "default", template: '{{index .clusterNetworks 0 "CIDR"}}')
  end
  unless @result[:success]
    raise "Can not get clusternetwork resource!"
  end

  subnet = @result[:response]
  cb.clusternetwork = subnet

  @result = _admin.cli_exec(:get, resource: "clusternetwork", resource_name: "default")
  if @result[:success]
    plugin_type = @result[:response]
  end

  if env.version_ge("3.9", user: user) && plugin_type.include?("openshift-ovs-networkpolicy")
    puts "OpenShift version >= 3.9 and uses networkpolicy plugin."
    filter_matches = [
      'INPUT -m comment --comment "Ensure that non-local NodePort traffic can flow" -j KUBE-NODEPORT-NON-LOCAL',
      'INPUT -m conntrack --ctstate NEW -m comment --comment "kubernetes externally-visible service portals" -j KUBE-EXTERNAL-SERVICES',
      'INPUT -m comment --comment "firewall overrides" -j OPENSHIFT-FIREWALL-ALLOW',
      'FORWARD -m comment --comment "firewall overrides" -j OPENSHIFT-FIREWALL-FORWARD',
      'FORWARD -i tun0 ! -o tun0 -m comment --comment "administrator overrides" -j OPENSHIFT-ADMIN-OUTPUT-RULES',
      'OPENSHIFT-FIREWALL-ALLOW -p udp -m udp --dport 4789 -m comment --comment "VXLAN incoming" -j ACCEPT',
      'OPENSHIFT-FIREWALL-ALLOW -i tun0 -m comment --comment "from SDN to localhost" -j ACCEPT',
      'OPENSHIFT-FIREWALL-ALLOW -i docker0 -m comment --comment "from docker to localhost" -j ACCEPT',
      "OPENSHIFT-FIREWALL-FORWARD -s #{subnet} -m comment --comment \"attempted resend after connection close\" -m conntrack --ctstate INVALID -j DROP",
      "OPENSHIFT-FIREWALL-FORWARD -d #{subnet} -m comment --comment \"forward traffic from SDN\" -j ACCEPT",
      "OPENSHIFT-FIREWALL-FORWARD -s #{subnet} -m comment --comment \"forward traffic to SDN\" -j ACCEPT"
    ]
    nat_matches = [
      "PREROUTING -m comment --comment \".*\" -j KUBE-SERVICES",
      "OUTPUT -m comment --comment \"kubernetes service portals\" -j KUBE-SERVICES",
      "POSTROUTING -m comment --comment \"rules for masquerading OpenShift traffic\" -j OPENSHIFT-MASQUERADE",
      "OPENSHIFT-MASQUERADE -s #{subnet} -m comment --comment \"masquerade .* traffic\" -j OPENSHIFT-MASQUERADE-2",
      "OPENSHIFT-MASQUERADE-2 -d #{subnet} -m comment --comment \"masquerade pod-to-external traffic\" -j RETURN",
      "OPENSHIFT-MASQUERADE-2 -j MASQUERADE"
    ]
  elsif env.version_ge("3.9", user: user)
    puts "OpenShift version >= 3.9 and uses multitenant or subnet plugin."
    filter_matches = [
      'INPUT -m comment --comment "Ensure that non-local NodePort traffic can flow" -j KUBE-NODEPORT-NON-LOCAL',
      'INPUT -m conntrack --ctstate NEW -m comment --comment "kubernetes externally-visible service portals" -j KUBE-EXTERNAL-SERVICES',
      'INPUT -m comment --comment "firewall overrides" -j OPENSHIFT-FIREWALL-ALLOW',
      'FORWARD -m comment --comment "firewall overrides" -j OPENSHIFT-FIREWALL-FORWARD',
      'FORWARD -i tun0 ! -o tun0 -m comment --comment "administrator overrides" -j OPENSHIFT-ADMIN-OUTPUT-RULES',
      'OPENSHIFT-FIREWALL-ALLOW -p udp -m udp --dport 4789 -m comment --comment "VXLAN incoming" -j ACCEPT',
      'OPENSHIFT-FIREWALL-ALLOW -i tun0 -m comment --comment "from SDN to localhost" -j ACCEPT',
      'OPENSHIFT-FIREWALL-ALLOW -i docker0 -m comment --comment "from docker to localhost" -j ACCEPT',
      "OPENSHIFT-FIREWALL-FORWARD -s #{subnet} -m comment --comment \"attempted resend after connection close\" -m conntrack --ctstate INVALID -j DROP",
      "OPENSHIFT-FIREWALL-FORWARD -d #{subnet} -m comment --comment \"forward traffic from SDN\" -j ACCEPT",
      "OPENSHIFT-FIREWALL-FORWARD -s #{subnet} -m comment --comment \"forward traffic to SDN\" -j ACCEPT"
    ]
    nat_matches = [
      "PREROUTING -m comment --comment \".*\" -j KUBE-SERVICES",
      "OUTPUT -m comment --comment \"kubernetes service portals\" -j KUBE-SERVICES",
      "POSTROUTING -m comment --comment \"rules for masquerading OpenShift traffic\" -j OPENSHIFT-MASQUERADE",
      "OPENSHIFT-MASQUERADE -s #{subnet} -m comment --comment \"masquerade .* traffic\" -j MASQUERADE",
    ]
  elsif env.version_ge("3.7", user: user) && plugin_type.include?("openshift-ovs-networkpolicy")
    puts "OpenShift version >= 3.7 and uses networkpolicy plugin."
    filter_matches = [
      'INPUT -m comment --comment "Ensure that non-local NodePort traffic can flow" -j KUBE-NODEPORT-NON-LOCAL',
      'INPUT -m comment --comment "kubernetes service portals" -j KUBE-SERVICES',
      'INPUT -m comment --comment "firewall overrides" -j OPENSHIFT-FIREWALL-ALLOW',
      'FORWARD -m comment --comment "firewall overrides" -j OPENSHIFT-FIREWALL-FORWARD',
      'FORWARD -i tun0 ! -o tun0 -m comment --comment "administrator overrides" -j OPENSHIFT-ADMIN-OUTPUT-RULES',
      'OPENSHIFT-FIREWALL-ALLOW -p udp -m udp --dport 4789 -m comment --comment "VXLAN incoming" -j ACCEPT',
      'OPENSHIFT-FIREWALL-ALLOW -i tun0 -m comment --comment "from SDN to localhost" -j ACCEPT',
      'OPENSHIFT-FIREWALL-ALLOW -i docker0 -m comment --comment "from docker to localhost" -j ACCEPT',
      "OPENSHIFT-FIREWALL-FORWARD -s #{subnet} -m comment --comment \"attempted resend after connection close\" -m conntrack --ctstate INVALID -j DROP",
      "OPENSHIFT-FIREWALL-FORWARD -d #{subnet} -m comment --comment \"forward traffic from SDN\" -j ACCEPT",
      "OPENSHIFT-FIREWALL-FORWARD -s #{subnet} -m comment --comment \"forward traffic to SDN\" -j ACCEPT"
    ]
    nat_matches = [
      "PREROUTING -m comment --comment \".*\" -j KUBE-SERVICES",
      "OUTPUT -m comment --comment \"kubernetes service portals\" -j KUBE-SERVICES",
      "POSTROUTING -m comment --comment \"rules for masquerading OpenShift traffic\" -j OPENSHIFT-MASQUERADE",
      "OPENSHIFT-MASQUERADE -s #{subnet} -m comment --comment \"masquerade .* traffic\" -j OPENSHIFT-MASQUERADE-2",
      "OPENSHIFT-MASQUERADE-2 -d #{subnet} -m comment --comment \"masquerade pod-to-external traffic\" -j RETURN",
      "OPENSHIFT-MASQUERADE-2 -j MASQUERADE"
    ]
  elsif env.version_ge("3.7", user: user)
    puts "OpenShift version >= 3.7 and uses multitenant or subnet plugin."
    filter_matches = [
      'INPUT -m comment --comment "Ensure that non-local NodePort traffic can flow" -j KUBE-NODEPORT-NON-LOCAL',
      'INPUT -m comment --comment "kubernetes service portals" -j KUBE-SERVICES',
      'INPUT -m comment --comment "firewall overrides" -j OPENSHIFT-FIREWALL-ALLOW',
      'FORWARD -m comment --comment "firewall overrides" -j OPENSHIFT-FIREWALL-FORWARD',
      'FORWARD -i tun0 ! -o tun0 -m comment --comment "administrator overrides" -j OPENSHIFT-ADMIN-OUTPUT-RULES',
      'OPENSHIFT-FIREWALL-ALLOW -p udp -m udp --dport 4789 -m comment --comment "VXLAN incoming" -j ACCEPT',
      'OPENSHIFT-FIREWALL-ALLOW -i tun0 -m comment --comment "from SDN to localhost" -j ACCEPT',
      'OPENSHIFT-FIREWALL-ALLOW -i docker0 -m comment --comment "from docker to localhost" -j ACCEPT',
      "OPENSHIFT-FIREWALL-FORWARD -s #{subnet} -m comment --comment \"attempted resend after connection close\" -m conntrack --ctstate INVALID -j DROP",
      "OPENSHIFT-FIREWALL-FORWARD -d #{subnet} -m comment --comment \"forward traffic from SDN\" -j ACCEPT",
      "OPENSHIFT-FIREWALL-FORWARD -s #{subnet} -m comment --comment \"forward traffic to SDN\" -j ACCEPT"
    ]
    nat_matches = [
      "PREROUTING -m comment --comment \".*\" -j KUBE-SERVICES",
      "OUTPUT -m comment --comment \"kubernetes service portals\" -j KUBE-SERVICES",
      "POSTROUTING -m comment --comment \"rules for masquerading OpenShift traffic\" -j OPENSHIFT-MASQUERADE",
      "OPENSHIFT-MASQUERADE -s #{subnet} -m comment --comment \"masquerade .* traffic\" -j MASQUERADE",
    ]
  elsif env.version_eq("3.6", user: user)
    puts "OpenShift version is 3.6"
    filter_matches = [
      'INPUT -m comment --comment "Ensure that non-local NodePort traffic can flow" -j KUBE-NODEPORT-NON-LOCAL',
      'INPUT -m comment --comment "firewall overrides" -j OPENSHIFT-FIREWALL-ALLOW',
      'OUTPUT -m comment --comment "kubernetes service portals" -j KUBE-SERVICES',
      'FORWARD -m comment --comment "firewall overrides" -j OPENSHIFT-FIREWALL-FORWARD',
      'FORWARD -i tun0 ! -o tun0 -m comment --comment "administrator overrides" -j OPENSHIFT-ADMIN-OUTPUT-RULES',
      'OPENSHIFT-FIREWALL-ALLOW -p udp -m udp --dport 4789 -m comment --comment "VXLAN incoming" -j ACCEPT',
      'OPENSHIFT-FIREWALL-ALLOW -i tun0 -m comment --comment "from SDN to localhost" -j ACCEPT',
      'OPENSHIFT-FIREWALL-ALLOW -i docker0 -m comment --comment "from docker to localhost" -j ACCEPT',
      "OPENSHIFT-FIREWALL-FORWARD -s #{subnet} -m comment --comment \"attempted resend after connection close\" -m conntrack --ctstate INVALID -j DROP",
      "OPENSHIFT-FIREWALL-FORWARD -d #{subnet} -m comment --comment \"forward traffic from SDN\" -j ACCEPT",
      "OPENSHIFT-FIREWALL-FORWARD -s #{subnet} -m comment --comment \"forward traffic to SDN\" -j ACCEPT"
    ]
    # different MASQUERADE rules for networkpolicy plugin and multitenant/subnet plugin, for example:
    #   with networkpolicy plugin it should be:
    #   "OPENSHIFT-MASQUERADE -s #{subnet} ! -d #{subnet} -m comment --comment "masquerade pod-to-external traffic" -j MASQUERADE"
    #   with multitenant or subnet plugin it should be:
    #   "OPENSHIFT-MASQUERADE -s #{subnet} -m comment --comment "masquerade pod-to-service and pod-to-external traffic" -j MASQUERADE"
    #   so use fuzzy matching in nat_matches.
    nat_matches = [
      'PREROUTING -m comment --comment "kubernetes service portals" -j KUBE-SERVICES',
      "OUTPUT -m comment --comment \"kubernetes service portals\" -j KUBE-SERVICES",
      'POSTROUTING -m comment --comment "kubernetes postrouting rules" -j KUBE-POSTROUTING',
      "OPENSHIFT-MASQUERADE -s #{subnet} .*--comment \"masquerade .*pod-to-external traffic\" -j MASQUERADE"
    ]
  else
    puts "OpenShift version < 3.6"
    filter_matches = [
      'INPUT -i tun0 -m comment --comment "traffic from(.*)" -j ACCEPT',
      'INPUT -p udp -m multiport --dports 4789 -m comment --comment "001 vxlan incoming" -j ACCEPT',
      'OUTPUT -m comment --comment "kubernetes service portals" -j KUBE-SERVICES',
      "FORWARD -s #{subnet} -j ACCEPT",
      "FORWARD -d #{subnet} -j ACCEPT"
    ]
    nat_matches = [
      'PREROUTING -m comment --comment "kubernetes service portals" -j KUBE-SERVICES',
      'POSTROUTING -m comment --comment "kubernetes postrouting rules" -j KUBE-POSTROUTING',
      "POSTROUTING -s #{subnet} -j MASQUERADE"
    ]
  end

  iptables_verify = proc {
    @result = _host.exec_admin("systemctl status iptables")
    unless @result[:success] && @result[:response] =~ /Active:\s+?active/
      raise "The iptables deamon verification failed. The deamon is not active!"
    end

    @result = _host.exec_admin("iptables-save -t filter")
    filter_matches.each { |match|
      unless @result[:success] && @result[:response] =~ /#{match}/
        raise "The filter table verification failed!"
      end
    }

    @result = _host.exec_admin("iptables-save -t nat")
    nat_matches.each { |match|
      unless @result[:success] && @result[:response] =~ /#{match}/
        raise "The nat table verification failed!"
      end
    }
  }

  firewalld_verify = proc {
    @result = _host.exec_admin("systemctl status firewalld")
    unless @result[:success] && @result[:response] =~ /Active:\s+?active/
      raise "The firewalld deamon verification failed. The deamon is not active!"
    end

    @result = _host.exec_admin("iptables-save -t filter")
    filter_matches.each { |match|
      unless @result[:success] && @result[:response] =~ /#{match}/
        raise "The filter table verification failed!"
      end
    }

    @result = _host.exec_admin("iptables-save -t nat")
    nat_matches.each { |match|
      unless @result[:success] && @result[:response] =~ /#{match}/
        raise "The nat table verification failed!"
      end
    }
  }

  @result = _host.exec_admin("firewall-cmd --state")
  if @result[:success] && @result[:response] =~ /running/
    firewalld_verify.call
    logger.info "Cluster network #{subnet} saved into the :clusternetwork clipboard"
    teardown_add firewalld_verify
  else
    iptables_verify.call
    logger.info "Cluster network #{subnet} saved into the :clusternetwork clipboard"
    teardown_add iptables_verify
  end
end

Given /^the#{OPT_QUOTED} node standard iptables rules are removed$/ do |node_name|
  ensure_admin_tagged
  _node = node(node_name)
  _host = _node.host
  _admin = admin

  if env.version_lt("3.7", user: user)
    @result = _admin.cli_exec(:get, resource: "clusternetwork", resource_name: "default", template: "{{.network}}")
  else
    @result = _admin.cli_exec(:get, resource: "clusternetwork", resource_name: "default", template: '{{index .clusterNetworks 0 "CIDR"}}')
  end
  unless @result[:success]
    raise "Can not get clusternetwork resource!"
  end

  subnet = @result[:response]

  if env.version_lt("3.6", user: user)
    @result = _host.exec('iptables -D INPUT -p udp -m multiport --dports 4789 -m comment --comment "001 vxlan incoming" -j ACCEPT')
    raise "failed to delete iptables rule #1" unless @result[:success]
    @result = _host.exec('iptables -D INPUT -i tun0 -m comment --comment "traffic from SDN" -j ACCEPT')
    raise "failed to delete iptables rule #2" unless @result[:success]
    @result = _host.exec("iptables -D FORWARD -d #{subnet} -j ACCEPT")
    raise "failed to delete iptables rule #3" unless @result[:success]
    @result = _host.exec("iptables -D FORWARD -s #{subnet} -j ACCEPT")
    raise "failed to delete iptables rule #4" unless @result[:success]
    @result = _host.exec("iptables -t nat -D POSTROUTING -s #{subnet} -j MASQUERADE")
    raise "failed to delete iptables nat rule" unless @result[:success]
  else
    @resule = _host.exec('iptables -D OPENSHIFT-FIREWALL-ALLOW -p udp -m udp --dport 4789 -m comment --comment "VXLAN incoming" -j ACCEPT')
    raise "failed to delete iptables rule #1" unless @result[:success]
    @resule = _host.exec('iptables -D OPENSHIFT-FIREWALL-ALLOW -i tun0 -m comment --comment "from SDN to localhost" -j ACCEPT')
    raise "failed to delete iptables rule #2" unless @result[:success]
    @resule = _host.exec("iptables -D OPENSHIFT-FIREWALL-FORWARD -d #{subnet} -m comment --comment \"forward traffic from SDN\" -j ACCEPT")
    raise "failed to delete iptables rule #3" unless @result[:success]
    @resule = _host.exec("iptables -D OPENSHIFT-FIREWALL-FORWARD -s #{subnet} -m comment --comment \"forward traffic to SDN\" -j ACCEPT")
    raise "failed to delete iptables rule #4" unless @result[:success]

    # compatible with different network plugin
    @result = _host.exec("iptables -S -t nat \| grep '#{subnet}' \| cut -d ' ' -f 2-")
    raise "failed to grep rule from the iptables nat table!" unless @result[:success]
    nat_rule = @result[:response]

    @resule = _host.exec("iptables -t nat -D #{nat_rule}")
    raise "failed to delete iptables nat rule" unless @result[:success]
  end
end

Given /^admin adds( and overwrites)? following annotations to the "(.+?)" netnamespace:$/ do |overwrite, netnamespace, table|
  ensure_admin_tagged
  _admin = admin
  _netnamespace = netns(netnamespace, env)
  _annotations = _netnamespace.annotations

  table.raw.flatten.each { |annotation|
    if overwrite
      @result = _admin.cli_exec(:annotate, resource: "netnamespace", resourcename: netnamespace, keyval: annotation, overwrite: true)
    else
      @result = _admin.cli_exec(:annotate, resource: "netnamespace", resourcename: netnamespace, keyval: annotation)
    end
    raise "The annotation '#{annotation}' was not successfully added to the netnamespace '#{netnamespace}'!" unless @result[:success]
  }

  teardown_add {
    current_annotations = _netnamespace.annotations(cached: false)

    unless current_annotations == _annotations
      current_annotations.keys.each do |annotation|
        @result = _admin.cli_exec(:annotate, resource: "netnamespaces", resourcename: netnamespace, keyval: "#{annotation}-")
        raise "The annotation '#{annotation}' was not removed from the netnamespace '#{netnamespace}'!" unless @result[:success]
      end

      if _annotations
        _annotations.each do |annotation, value|
          @result = _admin.cli_exec(:annotate, resource: "netnamespaces", resourcename: netnamespace, keyval: "#{annotation}=#{value}")
          raise "The annotation '#{annotation}' was not successfully added to the netnamespace '#{netnamespace}'!" unless @result[:success]
        end
      end
      # verify if the restoration process was succesfull
      current_annotations = _netnamespace.annotations(cached: false)
      unless current_annotations == _annotations
        raise "The restoration of netnamespace '#{netnamespace}' was not successfull!"
      end
    end
  }
end

Given /^the DefaultDeny policy is applied to the "(.+?)" namespace$/ do | project_name |
  ensure_admin_tagged

  if env.version_lt("3.6", user: user)
    @result = admin.cli_exec(:annotate, resource: "namespace", resourcename: project_name , keyval: 'net.beta.kubernetes.io/network-policy={"ingress":{"isolation":"DefaultDeny"}}')
    unless @result[:success]
      raise "Failed to apply the default deny annotation to specified namespace."
    end
  else
    @result = admin.cli_exec(:create, n: project_name , f: 'https://raw.githubusercontent.com/openshift-qe/v3-testfiles/master/networking/networkpolicy/defaultdeny-v1-semantic.yaml')
    unless @result[:success]
      raise "Failed to apply the default deny policy to specified namespace."
    end
  end
end

Given /^the cluster network plugin type and version and stored in the clipboard$/ do
  ensure_admin_tagged
  _host = node.host
  
  step %Q/I run command on the node's sdn pod:/, table([["ovs-ofctl"],["dump-flows"],["br0"],["-O"],["openflow13"]])
  unless @result[:success]
    raise "Unable to execute ovs command successfully. Check your command."
  end
  of_note = @result[:response].partition('note:').last.chomp
  cb.net_plugin = {
    type: of_note[0,2],
    version: of_note[3,2]
  }
end

Given /^I wait for the networking components of the node to be terminated$/ do
  ensure_admin_tagged

  if env.version_ge("3.10", user: user)
    sdn_pod = BushSlicer::Pod.get_labeled("app=sdn", project: project("openshift-sdn", switch: false), user: admin) { |pod, hash|
      pod.node_name == node.name
    }.first

    ovs_pod = BushSlicer::Pod.get_labeled("app=ovs", project: project("openshift-sdn", switch: false), user: admin) { |pod, hash|
      pod.node_name == node.name
    }.first

    unless sdn_pod.nil?
      @result = sdn_pod.wait_till_not_ready(user, 3 * 60)
      unless @result[:success]
        logger.error(@result[:response])
        raise "sdn pod on the node did not die"
      end
    end

    unless ovs_pod.nil?
      @result = ovs_pod.wait_till_not_ready(user, 60)
      unless @result[:success]
        logger.error(@result[:response])
        raise "ovs pod on the node did not die"
      end
    end
  end
end

Given /^I wait for the networking components of the node to become ready$/ do
  ensure_admin_tagged

  if env.version_ge("3.10", user: user)
    sdn_pod = BushSlicer::Pod.get_labeled("app=sdn", project: project("openshift-sdn", switch: false), user: admin) { |pod, hash|
      pod.node_name == node.name
    }.first

    ovs_pod = BushSlicer::Pod.get_labeled("app=ovs", project: project("openshift-sdn", switch: false), user: admin) { |pod, hash|
      pod.node_name == node.name
    }.first

    @result = sdn_pod.wait_till_ready(user, 3 * 60)
    unless @result[:success]
      logger.error(@result[:response])
      raise "sdn pod on the node did not become ready"
    end
    cb.sdn_pod = sdn_pod

    @result = ovs_pod.wait_till_ready(user, 60)
    unless @result[:success]
      logger.error(@result[:response])
      raise "ovs pod on the node did not become ready"
    end
  end
end

Given /^I restart the openvswitch service on the node$/ do
  ensure_admin_tagged
  _host = node.host
  _admin = admin

  # For 3.10 version, should delete the ovs container to restart service
  if env.version_ge("3.10", user: user)
    logger.info("OCP version >= 3.10")
    ovs_pod = BushSlicer::Pod.get_labeled("app=ovs", project: project("openshift-sdn", switch: false), user: admin) { |pod, hash|
      pod.node_name == node.name
    }.first
    @result = ovs_pod.ensure_deleted(user: _admin)
  else
    @result = _host.exec_admin("systemctl restart openvswitch")
  end

  unless @result[:success]
    raise "Fail to restart the openvswitch service"
  end
end

Given /^I restart the network components on the node( after scenario)?$/ do |after|
  ensure_admin_tagged
  _admin = admin
  _node = node

  restart_network = proc {
    # For 3.10 version, should delete the sdn pod to restart network components
    if env.version_ge("3.10", user: user)
      logger.info("OCP version >= 3.10")
      sdn_pod = BushSlicer::Pod.get_labeled("app=sdn", project: project("openshift-sdn", switch: false), user: _admin) { |pod, hash|
        pod.node_name == _node.name
      }.first
      @result = sdn_pod.ensure_deleted(user: _admin)
    else
      step "the node service is restarted on the host"
    end
  }

  if after
    logger.info "Network components will be restarted after scenario on the node"
    teardown_add restart_network
  else
    restart_network.call
  end
end

Given /^I get the networking components logs of the node since "(.+)" ago$/ do | duration |
  ensure_admin_tagged

  if env.version_ge("3.10", user: user)
    sdn_pod = cb.sdn_pod || BushSlicer::Pod.get_labeled("app=sdn", project: project("openshift-sdn", switch: false), user: admin) { |pod, hash|
      pod.node_name == node.name
    }.first
    @result = admin.cli_exec(:logs, resource_name: sdn_pod.name, n: "openshift-sdn", since: duration)
  else
    @result = node.host.exec_admin("journalctl -l -u kubelet --since \"#{duration} ago\" \| grep -E 'controller.go\|network.go'")
  end
end

Given /^the node's default gateway is stored in the#{OPT_SYM} clipboard$/ do |cb_name|
  ensure_admin_tagged
  step "I select a random node's host"
  cb_name = "gateway" unless cb_name
  @result = host.exec_admin("/sbin/ip route show default | awk '/default/ {print $3}'")

  cb[cb_name] = @result[:response].chomp
  unless IPAddr.new(cb[cb_name])
    raise "Failed to get the default gateway"
  end
  logger.info "The node's default gateway is stored in the #{cb_name} clipboard."
end


Given /^I store a random unused IP address from the reserved range to the#{OPT_SYM} clipboard$/ do |cb_name|
  ensure_admin_tagged
  cb_name = "valid_ip" unless cb_name
  step "the subnet for primary interface on node is stored in the clipboard"

  reserved_range = "#{cb.subnet_range}"

  validate_ip = IPAddr.new(reserved_range).to_range.to_a.shuffle.each { |ip|
    @result = step "I run command on the node's ovs pod:", table(
      "| ping | -c1 | -W2 | #{ip} |"
    )
    if @result[:exitstatus] == 0
      logger.info "The IP is in use."
    else
      logger.info "The random unused IP is stored in the #{cb_name} clipboard."
      cb[cb_name] = ip.to_s
      break
    end
  }
  raise "No available ip found in the range." unless IPAddr.new(cb[cb_name])
end

Given /^the valid egress IP is added to the#{OPT_QUOTED} node$/ do |node_name|
  ensure_admin_tagged
  step "I store a random unused IP address from the reserved range to the clipboard"
  node_name = node.name unless node_name

  @result = admin.cli_exec(:patch, resource: "hostsubnet", resource_name: "#{node_name}", p: "{\"egressIPs\":[\"#{cb.valid_ip}\"]}", type: "merge")
  raise "Failed to patch hostsubnet!" unless @result[:success]
  logger.info "The free IP #{cb.valid_ip} added to egress node #{node_name}."

  teardown_add {
    @result = admin.cli_exec(:patch, resource: "hostsubnet", resource_name: "#{node_name}", p: "{\"egressIPs\":[]}", type: "merge")
    raise "Failed to clear egress IP on node #{node_name}" unless @result[:success]
  }
end

# An IP echo service, which returns your source IP when you access it
# Used for returning the exact source IP when the packet being SNAT
Given /^an IP echo service is setup on the master node and the ip is stored in the#{OPT_SYM} clipboard$/ do | cb_name |
  ensure_admin_tagged

  host = env.master_hosts.first
  cb_name = "ipecho_ip" unless cb_name
  cb[cb_name] = host.local_ip

  @result = host.exec_admin("docker run --name ipecho -d -p 8888:80 docker.io/aosqe/ip-echo")
  raise "Failed to create the IP echo service." unless @result[:success]
  teardown_add {
    @result = host.exec_admin("docker rm -f ipecho")
    raise "Failed to delete the docker container." unless @result[:success]
  }
end


Given /^the multus is enabled on the cluster$/ do
  ensure_admin_tagged

  desired_multus_replicas = daemon_set('multus', project('openshift-multus')).replica_counters(user: admin)[:desired]
  available_multus_replicas = daemon_set('multus', project('openshift-multus')).replica_counters(user: admin)[:available]

  raise "Multus is not running correctly!" unless desired_multus_replicas == available_multus_replicas && available_multus_replicas != 0
end

Given /^the status of condition#{OPT_QUOTED} for network operator is :(.+)$/ do | type, status |
  ensure_admin_tagged
  expected_status = status

  if type == "Available"
    @result = admin.cli_exec(:get, resource: "clusteroperators", resource_name: "network", o: "jsonpath={.status.conditions[?(.type == \"Available\")].status}")
    real_status = @result[:response]
  elsif type == "Progressing"
    @result = admin.cli_exec(:get, resource: "clusteroperators", resource_name: "network", o: "jsonpath={.status.conditions[?(.type == \"Progressing\")].status}")
    real_status = @result[:response]
  elsif type == "Degraded"
    @result = admin.cli_exec(:get, resource: "clusteroperators", resource_name: "network", o: "jsonpath={.status.conditions[?(.type == \"Degraded\")].status}")
    real_status = @result[:response]
  else
    raise "Unknown condition type!"
  end

  raise "The status of condition #{type} is incorrect." unless expected_status == real_status
end

Given /^I run command on the#{OPT_QUOTED} node's sdn pod:$/ do |node_name, table|
  ensure_admin_tagged
  network_cmd = table.raw
  node_name ||= node.name
  _admin = admin
   @result = _admin.cli_exec(:get, resource: "network.operator", output: "jsonpath={.items[*].spec.defaultNetwork.type}") 
  if @result[:response] == "OpenShiftSDN"
     sdn_pod = BushSlicer::Pod.get_labeled("app=sdn", project: project("openshift-sdn", switch: false), user: admin) { |pod, hash|
       pod.node_name == node_name
     }.first
     cache_resources sdn_pod
     @result = sdn_pod.exec(network_cmd, as: admin)
  else
     ovnkube_pod = BushSlicer::Pod.get_labeled("app=ovnkube-node", project: project("openshift-ovn-kubernetes", switch: false), user: admin) { |pod, hash|
       pod.node_name == node_name
     }.first
     cache_resources ovnkube_pod
     @result = ovnkube_pod.exec(network_cmd, as: admin)   
   end
  raise "Failed to execute network command!" unless @result[:success]
end
 
Given /^I restart the ovs pod on the#{OPT_QUOTED} node$/ do | node_name |
  ensure_admin_tagged
  ensure_destructive_tagged

  ovs_pod = BushSlicer::Pod.get_labeled("app=ovs", project: project("openshift-sdn", switch: false), user: admin) { |pod, hash|
    pod.node_name == node_name
  }.first
  @result = ovs_pod.ensure_deleted(user: admin)
  unless @result[:success]
    raise "Fail to delete the ovs pod"
  end
end

Given /^the default interface on nodes is stored in the#{OPT_SYM} clipboard$/ do |cb_name|
  ensure_admin_tagged
  _admin = admin
  step "I select a random node's host"
  cb_name ||= "interface"
  @result = _admin.cli_exec(:get, resource: "network.operator", output: "jsonpath={.items[*].spec.defaultNetwork.type}")
  if @result[:success] then
     networkType = @result[:response].strip
  end
  case networkType
  when "OVNKubernetes"
    step %Q/I run command on the node's ovnkube pod:/, table("| bash | -c | ip route show default |")
  when "OpenShiftSDN"
    step %Q/I run command on the node's sdn pod:/, table("| bash | -c | ip route show default |")
  else
    raise "unknown networkType"
  end 
  cb[cb_name] = @result[:response].split("\n").first.split(/\W+/)[7]
  logger.info "The node's default interface is stored in the #{cb_name} clipboard."
end

Given /^CNI vlan info is obtained on the#{OPT_QUOTED} node$/ do | node_name |
  ensure_admin_tagged
  node = node(node_name)
  host = node.host
  @result = host.exec_admin("/sbin/bridge vlan show")
  raise "Failed to execute bridge vlan show command" unless @result[:success]
end

Given /^the bridge interface named "([^"]*)" is deleted from the "([^"]*)" node$/ do |bridge_name, node_name|
  ensure_admin_tagged
  node = node(node_name)
  host = node.host
  @result = host.exec_admin("/sbin/ip link delete #{bridge_name}")
  raise "Failed to delete bridge interface" unless @result[:success]
end

Given /^I run command on the#{OPT_QUOTED} node's ovnkube pod:$/ do |node_name, table|
  ensure_admin_tagged
  network_cmd = table.raw
  node_name ||= node.name

  ovnkube_pod = BushSlicer::Pod.get_labeled("app=ovnkube-node", project: project("openshift-ovn-kubernetes", switch: false), user: admin) { |pod, hash|
    pod.node_name == node_name
  }.first
  cache_resources ovnkube_pod
  @result = ovnkube_pod.exec(network_cmd, as: admin)
  raise "Failed to execute network command!" unless @result[:success]
end

Given /^I run cmds on all ovs pods:$/ do | table |
  ensure_admin_tagged
  network_cmd = table.raw

  ovs_pods = BushSlicer::Pod.get_labeled("app=ovs", project: project("openshift-sdn", switch: false), user: admin)
  ovs_pods.each do |pod|
    @result = pod.exec(network_cmd, as: admin)
    raise "Failed to execute network command!" unless @result[:success]
  end
end

Given /^I run command on the#{OPT_QUOTED} node's ovs pod:$/ do |node_name, table|
  ensure_admin_tagged
  network_cmd = table.raw
  node_name ||= node.name

  ovs_pod = BushSlicer::Pod.get_labeled("app=ovs", project: project("openshift-sdn", switch: false), user: admin) { |pod, hash|
     pod.node_name == node_name
   }.first
  cache_resources ovs_pod
  @result = ovs_pod.exec(network_cmd, as: admin)
end

Given /^the subnet for primary interface on node is stored in the#{OPT_SYM} clipboard$/ do |cb_name|
  ensure_admin_tagged
  cb_name = "subnet_range" unless cb_name

  step "the default interface on nodes is stored in the clipboard"
  step "I run command on the node's sdn pod:", table(
    "| bash | -c | ip a show \"<%= cb.interface %>\" \\| grep inet \\| grep -v inet6  \\| awk '{print $2}' |"
  )
  raise "Failed to get the subnet range for the primary interface on the node" unless @result[:success]
  cb[cb_name] = @result[:response].chomp
  logger.info "Subnet range for the primary interface on the node is stored in the #{cb_name} clipboard."
end

<<<<<<< HEAD
Given /^the bridge interface named "([^"]*)" is added to the "([^"]*)" node$/ do |bridge_name, node_name|
  ensure_admin_tagged
  node = node(node_name)
  host = node.host
  @result = host.exec_admin("ip link add #{bridge_name} type bridge;ip address add 88.8.8.200/24 dev #{bridge_name};ip link set up #{bridge_name}")
  raise "Failed to add  bridge interface" unless @result[:success]
end

Given /^a DHCP service is configured on the "([^"]*)" node$/ do |node_name|
  ensure_admin_tagged
  node = node(node_name)
  host = node.host
  #Following will take dnsmasq backup and append curl contents to the dnsmasq config after
  @result = host.exec_admin("cp /etc/dnsmasq.conf /etc/dnsmasq.conf.bak;curl https://raw.githubusercontent.com/openshift-qe/v3-testfiles/master/networking/multus-cni/dnsmasq_for_testbridge.conf >> /etc/dnsmasq.conf;systemctl restart dnsmasq --now")
  raise "Failed to configure DNS server" unless @result[:success]
  step "10 seconds have passed"
  if host.exec_admin("systemctl status dnsmasq")[:response].include? "running"
    logger.info("DNS server is running fine")
  else
    raise "Failed to start DNS server. Check you cluster health manually"
  end
  raise "Failed to configure DNS server. Check your cluster health manually" unless @result[:success]
end

Given /^a DHCP service is deconfigured on the "([^"]*)" node$/ do |node_name|
  ensure_admin_tagged
  node = node(node_name)
  host = node.host
  #Copying original dnsmasq on to the modified one
  @result = host.exec_admin("systemctl stop dnsmasq;cp /etc/dnsmasq.conf.bak /etc/dnsmasq.conf;systemctl restart dnsmasq --now")
  raise "Failed to configure DNS server" unless @result[:success]
  step "10 seconds have passed"
  if host.exec_admin("systemctl status dnsmasq")[:response].include? "running"
    logger.info("DNS server is running fine")
  else
    raise "Failed to bring your DNS server back to normal. Check you cluster health manually"
  end
  host.exec_admin("rm /etc/dnsmasq.conf.bak")
end

Given /^the vxlan tunnel name of node "([^"]*)" is stored in the#{OPT_SYM} clipboard$/ do |node_name,cb_name|
  ensure_admin_tagged
  node = node(node_name)
  host = node.host
  cb_name ||= "interface_name"
  @result = admin.cli_exec(:get, resource: "network.operator", output: "jsonpath={.items[*].spec.defaultNetwork.type}")
  if @result[:success] then
     networkType = @result[:response].strip
  end
  case networkType
  when "OVNKubernetes"
    @result = host.exec_admin("ifconfig | egrep -o '^k8[^:]+'")
    cb[cb_name] = @result[:response].match(/k8s-\w*-\w*-\w*-\w*-/)[0]
  when "OpenShiftSDN"
    cb[cb_name]="tun0"
    #@result=host.exec_admin("ifconfig tun0")
  else
    raise "unable to find interface name or networkType"
  end
  logger.info "The tunnel interface name is stored in the #{cb_name} clipboard."
end

Given /^the vxlan tunnel address of node "([^"]*)" is stored in the#{OPT_SYM} clipboard$/ do |node_name,cb_address|
  ensure_admin_tagged
  node = node(node_name)
  host = node.host
  cb_name ||= "interface_address"
  @result = admin.cli_exec(:get, resource: "network.operator", output: "jsonpath={.items[*].spec.defaultNetwork.type}")
  if @result[:success] then
     networkType = @result[:response].strip
  end
  case networkType
  when "OVNKubernetes"
    @result = host.exec_admin("ifconfig | egrep -o '^k8[^:]+'")
    interface_name = @result[:response].match(/k8s-\w*-\w*-\w*-\w*-/)[0]
    @result = host.exec_admin("ifconfig #{interface_name}")
    cb[cb_address] = @result[:response].match(/\d{1,3}\.\d{1,3}.\d{1,3}.\d{1,3}/)[0]
  when "OpenShiftSDN"
    @result=host.exec_admin("ifconfig tun0")
    cb[cb_address] = @result[:response].match(/\d{1,3}\.\d{1,3}.\d{1,3}.\d{1,3}/)[0]
  else
    raise "unable to find interface address or networkType"
  end
  logger.info "The tunnel interface address is stored in the #{cb_address} clipboard."
end

Given /^a DHCP service for macvlan tunnel mode is configured on the "([^"]*)" node$/ do |node_name|
  ensure_admin_tagged
  node = node(node_name)
  host = node.host
  #Following will take dnsmasq backup and append curl contents to the dnsmasq config after
  @result = host.exec_admin("cp /etc/dnsmasq.conf /etc/dnsmasq.conf.bak;curl https://raw.githubusercontent.com/openshift-qe/v3-testfiles/master/networking/multus-cni/dnsmasq_for_testbridge.conf | sed s/testbr1/mvlanp0/g | sed s/88.8.8.100,88.8.8.110,24h/192.168.1.100,192.168.1.120,24h/g >> /etc/dnsmasq.conf;systemctl restart dnsmasq --now")
  raise "Failed to configure DNS server" unless @result[:success]
  step "10 seconds have passed"
  if host.exec_admin("systemctl status dnsmasq")[:response].include? "running"
    logger.info("DNS server is running fine")
  else
    raise "Failed to start DNS server. Check you cluster health manually"
  end
  raise "Failed to configure DNS server. Check your cluster health manually" unless @result[:success]
end
=======
Given /^the env is using "([^"]*)" networkType$/ do |network_type|
  ensure_admin_tagged
  _admin = admin
  @result = _admin.cli_exec(:get, resource: "network.operator", output: "jsonpath={.items[*].spec.defaultNetwork.type}")
  raise "the networkType is not #{network_type}" unless @result[:response] == network_type
>>>>>>> 81d139df
<|MERGE_RESOLUTION|>--- conflicted
+++ resolved
@@ -784,7 +784,12 @@
   logger.info "Subnet range for the primary interface on the node is stored in the #{cb_name} clipboard."
 end
 
-<<<<<<< HEAD
+Given /^the env is using "([^"]*)" networkType$/ do |network_type|
+  ensure_admin_tagged
+  _admin = admin
+  @result = _admin.cli_exec(:get, resource: "network.operator", output: "jsonpath={.items[*].spec.defaultNetwork.type}")
+  raise "the networkType is not #{network_type}" unless @result[:response] == network_type
+
 Given /^the bridge interface named "([^"]*)" is added to the "([^"]*)" node$/ do |bridge_name, node_name|
   ensure_admin_tagged
   node = node(node_name)
@@ -885,11 +890,4 @@
     raise "Failed to start DNS server. Check you cluster health manually"
   end
   raise "Failed to configure DNS server. Check your cluster health manually" unless @result[:success]
-end
-=======
-Given /^the env is using "([^"]*)" networkType$/ do |network_type|
-  ensure_admin_tagged
-  _admin = admin
-  @result = _admin.cli_exec(:get, resource: "network.operator", output: "jsonpath={.items[*].spec.defaultNetwork.type}")
-  raise "the networkType is not #{network_type}" unless @result[:response] == network_type
->>>>>>> 81d139df
+end