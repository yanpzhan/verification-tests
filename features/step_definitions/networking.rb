--- conflicted
+++ resolved
@@ -759,13 +759,6 @@
   end
 end
 
-<<<<<<< HEAD
-Given /^the env is using "([^"]*)" networkType$/ do |network_type|
-  ensure_admin_tagged
-  _admin = admin
-  @result = _admin.cli_exec(:get, resource: "network.operator", output: "jsonpath={.items[*].spec.defaultNetwork.type}")
-  raise "the networkType is not #{network_type}" unless @result[:response] == network_type
-=======
 Given /^I run command on the#{OPT_QUOTED} node's ovs pod:$/ do |node_name, table|
   ensure_admin_tagged
   network_cmd = table.raw
@@ -789,5 +782,10 @@
   raise "Failed to get the subnet range for the primary interface on the node" unless @result[:success]
   cb[cb_name] = @result[:response].chomp
   logger.info "Subnet range for the primary interface on the node is stored in the #{cb_name} clipboard."
->>>>>>> cd8fb723
-end+end
+
+Given /^the env is using "([^"]*)" networkType$/ do |network_type|
+  ensure_admin_tagged
+  _admin = admin
+  @result = _admin.cli_exec(:get, resource: "network.operator", output: "jsonpath={.items[*].spec.defaultNetwork.type}")
+  raise "the networkType is not #{network_type}" unless @result[:response] == network_type