Given /^I run the ovs commands on the host:$/ do | table |
  ensure_admin_tagged
  _host = node.host

  ovs_cmd = table.raw.flatten.join
  if _host.exec_admin("ovs-vsctl --version")[:response].include? "Open vSwitch"
    logger.info("environment using rpm to launch openvswitch")
  elsif _host.exec_admin("docker ps")[:response].include? "openvswitch"
    logger.info("environment using docker to launch openvswith")
    container_id = _host.exec_admin("docker ps | grep openvswitch | cut -d' ' -f1")[:response].chomp
    ovs_cmd = "docker exec #{container_id} " + ovs_cmd
  elsif _host.exec_admin("runc list")[:response].include? "openvswitch"
    logger.info("environment using runc to launch openvswith")
    ovs_cmd = "runc exec openvswitch " + ovs_cmd
  # For 3.10 and runc env, should get containerID from the pod which landed on the node
  elsif env.version_ge("3.10", user: user)
    logger.info("OCP version >= 3.10 and environment may using runc to launch openvswith")
    ovs_pod = BushSlicer::Pod.get_labeled("app=ovs", project: project("openshift-sdn", switch: false), user: admin) { |pod, hash|
      pod.node_name == node.name
    }.first
    container_id = ovs_pod.containers.first.id
    ovs_cmd = "runc exec #{container_id} " + ovs_cmd
  else
    raise "Cannot find the ovs command"
  end
  @result = _host.exec_admin(ovs_cmd)
end

Given /^I run ovs dump flows commands on the host$/ do
  step %Q/I run the ovs commands on the host:/, table(%{
    | ovs-ofctl dump-flows br0 -O openflow13 |
  })
end

Given /^the env is using multitenant network$/ do
  step 'the env is using one of the listed network plugins:', table([["multitenant"]])
end

Given /^the env is using networkpolicy plugin$/ do
  step 'the env is using one of the listed network plugins:', table([["networkpolicy"]])
end

Given /^the env is using multitenant or networkpolicy network$/ do
  step 'the env is using one of the listed network plugins:', table([["multitenant","networkpolicy"]])
end

Given /^the env is using one of the listed network plugins:$/ do |table|
  ensure_admin_tagged
  plugin_list = table.raw.flatten
  _admin = admin

  @result = _admin.cli_exec(:get, resource: "clusternetwork", resource_name: "default", template: '{{.pluginName}}')
  if @result[:success] then
    plugin_name = @result[:response].split("-").last
    unless plugin_list.include? plugin_name
      raise "the env network plugin is #{plugin_name} but expecting #{plugin_list}."
    end
  else
    _host = node.host rescue nil
    unless _host
      step "I store the schedulable nodes in the clipboard"
      _host = node.host
    end

    step %Q/I run the ovs commands on the host:/, table([[
      "ovs-ofctl dump-flows br0 -O openflow13 | grep table=253"
    ]])
    unless @result[:success]
      raise "failed to get table 253 from the open flows."
    end

    plugin_type = @result[:response][-17]
    case plugin_type
    when "0"
      plugin_name = "subnet"
    when "1"
      plugin_name = "multitenant"
    when "2"
      plugin_name = "networkpolicy"
    else
      raise "unknown network plugins."
    end
    logger.info("environment network plugin name: #{plugin_name}")

    unless plugin_list.include? plugin_name
      raise "the env network plugin is #{plugin_name} but expecting #{plugin_list}."
    end
  end
end

Given /^the network plugin is switched on the#{OPT_QUOTED} node$/ do |node_name|
  ensure_admin_tagged

  node_config = node(node_name).service.config
  config_hash = node_config.as_hash()
  if config_hash["networkConfig"]["networkPluginName"].include?("subnet")
    config_hash["networkConfig"]["networkPluginName"] = "redhat/openshift-ovs-multitenant"
    logger.info "Switch plguin to multitenant from subnet"
  else
    config_hash["networkConfig"]["networkPluginName"] = "redhat/openshift-ovs-subnet"
    logger.info "Switch plguin to subnet from multitenant/networkpolicy"
  end
  step "node config is merged with the following hash:", config_hash.to_yaml
end

Given /^the#{OPT_QUOTED} node network is verified$/ do |node_name|
  ensure_admin_tagged

  _node = node(node_name)
  _host = _node.host

  net_verify = proc {
    # to simplify the process, ping all node's tun0 IP including the node itself, even test env has only one node
    hostsubnet = BushSlicer::HostSubnet.list(user: admin)
    hostsubnet.each do | hostsubnet |
      dest_ip = IPAddr.new(hostsubnet.subnet).succ
      @result = _host.exec("ping -c 2 -W 2 #{dest_ip}")
      raise "failed to ping tun0 IP: #{dest_ip}" unless @result[:success]
    end
  }

  net_verify.call
  teardown_add net_verify
end

Given /^the#{OPT_QUOTED} node iptables config is verified$/ do |node_name|
  ensure_admin_tagged
  _node = node(node_name)
  _host = _node.host
  _admin = admin

  if env.version_lt("3.7", user: user)
    @result = _admin.cli_exec(:get, resource: "clusternetwork", resource_name: "default", template: "{{.network}}")
  else
    @result = _admin.cli_exec(:get, resource: "clusternetwork", resource_name: "default", template: '{{index .clusterNetworks 0 "CIDR"}}')
  end
  unless @result[:success]
    raise "Can not get clusternetwork resource!"
  end

  subnet = @result[:response]
  cb.clusternetwork = subnet

  @result = _admin.cli_exec(:get, resource: "clusternetwork", resource_name: "default")
  if @result[:success]
    plugin_type = @result[:response]
  end

  if env.version_ge("3.9", user: user) && plugin_type.include?("openshift-ovs-networkpolicy")
    puts "OpenShift version >= 3.9 and uses networkpolicy plugin."
    filter_matches = [
      'INPUT -m comment --comment "Ensure that non-local NodePort traffic can flow" -j KUBE-NODEPORT-NON-LOCAL',
      'INPUT -m conntrack --ctstate NEW -m comment --comment "kubernetes externally-visible service portals" -j KUBE-EXTERNAL-SERVICES',
      'INPUT -m comment --comment "firewall overrides" -j OPENSHIFT-FIREWALL-ALLOW',
      'FORWARD -m comment --comment "firewall overrides" -j OPENSHIFT-FIREWALL-FORWARD',
      'FORWARD -i tun0 ! -o tun0 -m comment --comment "administrator overrides" -j OPENSHIFT-ADMIN-OUTPUT-RULES',
      'OPENSHIFT-FIREWALL-ALLOW -p udp -m udp --dport 4789 -m comment --comment "VXLAN incoming" -j ACCEPT',
      'OPENSHIFT-FIREWALL-ALLOW -i tun0 -m comment --comment "from SDN to localhost" -j ACCEPT',
      'OPENSHIFT-FIREWALL-ALLOW -i docker0 -m comment --comment "from docker to localhost" -j ACCEPT',
      "OPENSHIFT-FIREWALL-FORWARD -s #{subnet} -m comment --comment \"attempted resend after connection close\" -m conntrack --ctstate INVALID -j DROP",
      "OPENSHIFT-FIREWALL-FORWARD -d #{subnet} -m comment --comment \"forward traffic from SDN\" -j ACCEPT",
      "OPENSHIFT-FIREWALL-FORWARD -s #{subnet} -m comment --comment \"forward traffic to SDN\" -j ACCEPT"
    ]
    nat_matches = [
      "PREROUTING -m comment --comment \".*\" -j KUBE-SERVICES",
      "OUTPUT -m comment --comment \"kubernetes service portals\" -j KUBE-SERVICES",
      "POSTROUTING -m comment --comment \"rules for masquerading OpenShift traffic\" -j OPENSHIFT-MASQUERADE",
      "OPENSHIFT-MASQUERADE -s #{subnet} -m comment --comment \"masquerade .* traffic\" -j OPENSHIFT-MASQUERADE-2",
      "OPENSHIFT-MASQUERADE-2 -d #{subnet} -m comment --comment \"masquerade pod-to-external traffic\" -j RETURN",
      "OPENSHIFT-MASQUERADE-2 -j MASQUERADE"
    ]
  elsif env.version_ge("3.9", user: user)
    puts "OpenShift version >= 3.9 and uses multitenant or subnet plugin."
    filter_matches = [
      'INPUT -m comment --comment "Ensure that non-local NodePort traffic can flow" -j KUBE-NODEPORT-NON-LOCAL',
      'INPUT -m conntrack --ctstate NEW -m comment --comment "kubernetes externally-visible service portals" -j KUBE-EXTERNAL-SERVICES',
      'INPUT -m comment --comment "firewall overrides" -j OPENSHIFT-FIREWALL-ALLOW',
      'FORWARD -m comment --comment "firewall overrides" -j OPENSHIFT-FIREWALL-FORWARD',
      'FORWARD -i tun0 ! -o tun0 -m comment --comment "administrator overrides" -j OPENSHIFT-ADMIN-OUTPUT-RULES',
      'OPENSHIFT-FIREWALL-ALLOW -p udp -m udp --dport 4789 -m comment --comment "VXLAN incoming" -j ACCEPT',
      'OPENSHIFT-FIREWALL-ALLOW -i tun0 -m comment --comment "from SDN to localhost" -j ACCEPT',
      'OPENSHIFT-FIREWALL-ALLOW -i docker0 -m comment --comment "from docker to localhost" -j ACCEPT',
      "OPENSHIFT-FIREWALL-FORWARD -s #{subnet} -m comment --comment \"attempted resend after connection close\" -m conntrack --ctstate INVALID -j DROP",
      "OPENSHIFT-FIREWALL-FORWARD -d #{subnet} -m comment --comment \"forward traffic from SDN\" -j ACCEPT",
      "OPENSHIFT-FIREWALL-FORWARD -s #{subnet} -m comment --comment \"forward traffic to SDN\" -j ACCEPT"
    ]
    nat_matches = [
      "PREROUTING -m comment --comment \".*\" -j KUBE-SERVICES",
      "OUTPUT -m comment --comment \"kubernetes service portals\" -j KUBE-SERVICES",
      "POSTROUTING -m comment --comment \"rules for masquerading OpenShift traffic\" -j OPENSHIFT-MASQUERADE",
      "OPENSHIFT-MASQUERADE -s #{subnet} -m comment --comment \"masquerade .* traffic\" -j MASQUERADE",
    ]
  elsif env.version_ge("3.7", user: user) && plugin_type.include?("openshift-ovs-networkpolicy")
    puts "OpenShift version >= 3.7 and uses networkpolicy plugin."
    filter_matches = [
      'INPUT -m comment --comment "Ensure that non-local NodePort traffic can flow" -j KUBE-NODEPORT-NON-LOCAL',
      'INPUT -m comment --comment "kubernetes service portals" -j KUBE-SERVICES',
      'INPUT -m comment --comment "firewall overrides" -j OPENSHIFT-FIREWALL-ALLOW',
      'FORWARD -m comment --comment "firewall overrides" -j OPENSHIFT-FIREWALL-FORWARD',
      'FORWARD -i tun0 ! -o tun0 -m comment --comment "administrator overrides" -j OPENSHIFT-ADMIN-OUTPUT-RULES',
      'OPENSHIFT-FIREWALL-ALLOW -p udp -m udp --dport 4789 -m comment --comment "VXLAN incoming" -j ACCEPT',
      'OPENSHIFT-FIREWALL-ALLOW -i tun0 -m comment --comment "from SDN to localhost" -j ACCEPT',
      'OPENSHIFT-FIREWALL-ALLOW -i docker0 -m comment --comment "from docker to localhost" -j ACCEPT',
      "OPENSHIFT-FIREWALL-FORWARD -s #{subnet} -m comment --comment \"attempted resend after connection close\" -m conntrack --ctstate INVALID -j DROP",
      "OPENSHIFT-FIREWALL-FORWARD -d #{subnet} -m comment --comment \"forward traffic from SDN\" -j ACCEPT",
      "OPENSHIFT-FIREWALL-FORWARD -s #{subnet} -m comment --comment \"forward traffic to SDN\" -j ACCEPT"
    ]
    nat_matches = [
      "PREROUTING -m comment --comment \".*\" -j KUBE-SERVICES",
      "OUTPUT -m comment --comment \"kubernetes service portals\" -j KUBE-SERVICES",
      "POSTROUTING -m comment --comment \"rules for masquerading OpenShift traffic\" -j OPENSHIFT-MASQUERADE",
      "OPENSHIFT-MASQUERADE -s #{subnet} -m comment --comment \"masquerade .* traffic\" -j OPENSHIFT-MASQUERADE-2",
      "OPENSHIFT-MASQUERADE-2 -d #{subnet} -m comment --comment \"masquerade pod-to-external traffic\" -j RETURN",
      "OPENSHIFT-MASQUERADE-2 -j MASQUERADE"
    ]
  elsif env.version_ge("3.7", user: user)
    puts "OpenShift version >= 3.7 and uses multitenant or subnet plugin."
    filter_matches = [
      'INPUT -m comment --comment "Ensure that non-local NodePort traffic can flow" -j KUBE-NODEPORT-NON-LOCAL',
      'INPUT -m comment --comment "kubernetes service portals" -j KUBE-SERVICES',
      'INPUT -m comment --comment "firewall overrides" -j OPENSHIFT-FIREWALL-ALLOW',
      'FORWARD -m comment --comment "firewall overrides" -j OPENSHIFT-FIREWALL-FORWARD',
      'FORWARD -i tun0 ! -o tun0 -m comment --comment "administrator overrides" -j OPENSHIFT-ADMIN-OUTPUT-RULES',
      'OPENSHIFT-FIREWALL-ALLOW -p udp -m udp --dport 4789 -m comment --comment "VXLAN incoming" -j ACCEPT',
      'OPENSHIFT-FIREWALL-ALLOW -i tun0 -m comment --comment "from SDN to localhost" -j ACCEPT',
      'OPENSHIFT-FIREWALL-ALLOW -i docker0 -m comment --comment "from docker to localhost" -j ACCEPT',
      "OPENSHIFT-FIREWALL-FORWARD -s #{subnet} -m comment --comment \"attempted resend after connection close\" -m conntrack --ctstate INVALID -j DROP",
      "OPENSHIFT-FIREWALL-FORWARD -d #{subnet} -m comment --comment \"forward traffic from SDN\" -j ACCEPT",
      "OPENSHIFT-FIREWALL-FORWARD -s #{subnet} -m comment --comment \"forward traffic to SDN\" -j ACCEPT"
    ]
    nat_matches = [
      "PREROUTING -m comment --comment \".*\" -j KUBE-SERVICES",
      "OUTPUT -m comment --comment \"kubernetes service portals\" -j KUBE-SERVICES",
      "POSTROUTING -m comment --comment \"rules for masquerading OpenShift traffic\" -j OPENSHIFT-MASQUERADE",
      "OPENSHIFT-MASQUERADE -s #{subnet} -m comment --comment \"masquerade .* traffic\" -j MASQUERADE",
    ]
  elsif env.version_eq("3.6", user: user)
    puts "OpenShift version is 3.6"
    filter_matches = [
      'INPUT -m comment --comment "Ensure that non-local NodePort traffic can flow" -j KUBE-NODEPORT-NON-LOCAL',
      'INPUT -m comment --comment "firewall overrides" -j OPENSHIFT-FIREWALL-ALLOW',
      'OUTPUT -m comment --comment "kubernetes service portals" -j KUBE-SERVICES',
      'FORWARD -m comment --comment "firewall overrides" -j OPENSHIFT-FIREWALL-FORWARD',
      'FORWARD -i tun0 ! -o tun0 -m comment --comment "administrator overrides" -j OPENSHIFT-ADMIN-OUTPUT-RULES',
      'OPENSHIFT-FIREWALL-ALLOW -p udp -m udp --dport 4789 -m comment --comment "VXLAN incoming" -j ACCEPT',
      'OPENSHIFT-FIREWALL-ALLOW -i tun0 -m comment --comment "from SDN to localhost" -j ACCEPT',
      'OPENSHIFT-FIREWALL-ALLOW -i docker0 -m comment --comment "from docker to localhost" -j ACCEPT',
      "OPENSHIFT-FIREWALL-FORWARD -s #{subnet} -m comment --comment \"attempted resend after connection close\" -m conntrack --ctstate INVALID -j DROP",
      "OPENSHIFT-FIREWALL-FORWARD -d #{subnet} -m comment --comment \"forward traffic from SDN\" -j ACCEPT",
      "OPENSHIFT-FIREWALL-FORWARD -s #{subnet} -m comment --comment \"forward traffic to SDN\" -j ACCEPT"
    ]
    # different MASQUERADE rules for networkpolicy plugin and multitenant/subnet plugin, for example:
    #   with networkpolicy plugin it should be:
    #   "OPENSHIFT-MASQUERADE -s #{subnet} ! -d #{subnet} -m comment --comment "masquerade pod-to-external traffic" -j MASQUERADE"
    #   with multitenant or subnet plugin it should be:
    #   "OPENSHIFT-MASQUERADE -s #{subnet} -m comment --comment "masquerade pod-to-service and pod-to-external traffic" -j MASQUERADE"
    #   so use fuzzy matching in nat_matches.
    nat_matches = [
      'PREROUTING -m comment --comment "kubernetes service portals" -j KUBE-SERVICES',
      "OUTPUT -m comment --comment \"kubernetes service portals\" -j KUBE-SERVICES",
      'POSTROUTING -m comment --comment "kubernetes postrouting rules" -j KUBE-POSTROUTING',
      "OPENSHIFT-MASQUERADE -s #{subnet} .*--comment \"masquerade .*pod-to-external traffic\" -j MASQUERADE"
    ]
  else
    puts "OpenShift version < 3.6"
    filter_matches = [
      'INPUT -i tun0 -m comment --comment "traffic from(.*)" -j ACCEPT',
      'INPUT -p udp -m multiport --dports 4789 -m comment --comment "001 vxlan incoming" -j ACCEPT',
      'OUTPUT -m comment --comment "kubernetes service portals" -j KUBE-SERVICES',
      "FORWARD -s #{subnet} -j ACCEPT",
      "FORWARD -d #{subnet} -j ACCEPT"
    ]
    nat_matches = [
      'PREROUTING -m comment --comment "kubernetes service portals" -j KUBE-SERVICES',
      'POSTROUTING -m comment --comment "kubernetes postrouting rules" -j KUBE-POSTROUTING',
      "POSTROUTING -s #{subnet} -j MASQUERADE"
    ]
  end

  iptables_verify = proc {
    @result = _host.exec_admin("systemctl status iptables")
    unless @result[:success] && @result[:response] =~ /Active:\s+?active/
      raise "The iptables deamon verification failed. The deamon is not active!"
    end

    @result = _host.exec_admin("iptables-save -t filter")
    filter_matches.each { |match|
      unless @result[:success] && @result[:response] =~ /#{match}/
        raise "The filter table verification failed!"
      end
    }

    @result = _host.exec_admin("iptables-save -t nat")
    nat_matches.each { |match|
      unless @result[:success] && @result[:response] =~ /#{match}/
        raise "The nat table verification failed!"
      end
    }
  }

  firewalld_verify = proc {
    @result = _host.exec_admin("systemctl status firewalld")
    unless @result[:success] && @result[:response] =~ /Active:\s+?active/
      raise "The firewalld deamon verification failed. The deamon is not active!"
    end

    @result = _host.exec_admin("iptables-save -t filter")
    filter_matches.each { |match|
      unless @result[:success] && @result[:response] =~ /#{match}/
        raise "The filter table verification failed!"
      end
    }

    @result = _host.exec_admin("iptables-save -t nat")
    nat_matches.each { |match|
      unless @result[:success] && @result[:response] =~ /#{match}/
        raise "The nat table verification failed!"
      end
    }
  }

  @result = _host.exec_admin("firewall-cmd --state")
  if @result[:success] && @result[:response] =~ /running/
    firewalld_verify.call
    logger.info "Cluster network #{subnet} saved into the :clusternetwork clipboard"
    teardown_add firewalld_verify
  else
    iptables_verify.call
    logger.info "Cluster network #{subnet} saved into the :clusternetwork clipboard"
    teardown_add iptables_verify
  end
end

Given /^the#{OPT_QUOTED} node standard iptables rules are removed$/ do |node_name|
  ensure_admin_tagged
  _node = node(node_name)
  _host = _node.host
  _admin = admin

  if env.version_lt("3.7", user: user)
    @result = _admin.cli_exec(:get, resource: "clusternetwork", resource_name: "default", template: "{{.network}}")
  else
    @result = _admin.cli_exec(:get, resource: "clusternetwork", resource_name: "default", template: '{{index .clusterNetworks 0 "CIDR"}}')
  end
  unless @result[:success]
    raise "Can not get clusternetwork resource!"
  end

  subnet = @result[:response]

  if env.version_lt("3.6", user: user)
    @result = _host.exec('iptables -D INPUT -p udp -m multiport --dports 4789 -m comment --comment "001 vxlan incoming" -j ACCEPT')
    raise "failed to delete iptables rule #1" unless @result[:success]
    @result = _host.exec('iptables -D INPUT -i tun0 -m comment --comment "traffic from SDN" -j ACCEPT')
    raise "failed to delete iptables rule #2" unless @result[:success]
    @result = _host.exec("iptables -D FORWARD -d #{subnet} -j ACCEPT")
    raise "failed to delete iptables rule #3" unless @result[:success]
    @result = _host.exec("iptables -D FORWARD -s #{subnet} -j ACCEPT")
    raise "failed to delete iptables rule #4" unless @result[:success]
    @result = _host.exec("iptables -t nat -D POSTROUTING -s #{subnet} -j MASQUERADE")
    raise "failed to delete iptables nat rule" unless @result[:success]
  else
    @resule = _host.exec('iptables -D OPENSHIFT-FIREWALL-ALLOW -p udp -m udp --dport 4789 -m comment --comment "VXLAN incoming" -j ACCEPT')
    raise "failed to delete iptables rule #1" unless @result[:success]
    @resule = _host.exec('iptables -D OPENSHIFT-FIREWALL-ALLOW -i tun0 -m comment --comment "from SDN to localhost" -j ACCEPT')
    raise "failed to delete iptables rule #2" unless @result[:success]
    @resule = _host.exec("iptables -D OPENSHIFT-FIREWALL-FORWARD -d #{subnet} -m comment --comment \"forward traffic from SDN\" -j ACCEPT")
    raise "failed to delete iptables rule #3" unless @result[:success]
    @resule = _host.exec("iptables -D OPENSHIFT-FIREWALL-FORWARD -s #{subnet} -m comment --comment \"forward traffic to SDN\" -j ACCEPT")
    raise "failed to delete iptables rule #4" unless @result[:success]

    # compatible with different network plugin
    @result = _host.exec("iptables -S -t nat \| grep '#{subnet}' \| cut -d ' ' -f 2-")
    raise "failed to grep rule from the iptables nat table!" unless @result[:success]
    nat_rule = @result[:response]

    @resule = _host.exec("iptables -t nat -D #{nat_rule}")
    raise "failed to delete iptables nat rule" unless @result[:success]
  end
end

Given /^admin adds( and overwrites)? following annotations to the "(.+?)" netnamespace:$/ do |overwrite, netnamespace, table|
  ensure_admin_tagged
  _admin = admin
  _netnamespace = netns(netnamespace, env)
  _annotations = _netnamespace.annotations

  table.raw.flatten.each { |annotation|
    if overwrite
      @result = _admin.cli_exec(:annotate, resource: "netnamespace", resourcename: netnamespace, keyval: annotation, overwrite: true)
    else
      @result = _admin.cli_exec(:annotate, resource: "netnamespace", resourcename: netnamespace, keyval: annotation)
    end
    raise "The annotation '#{annotation}' was not successfully added to the netnamespace '#{netnamespace}'!" unless @result[:success]
  }

  teardown_add {
    current_annotations = _netnamespace.annotations(cached: false)

    unless current_annotations == _annotations
      current_annotations.keys.each do |annotation|
        @result = _admin.cli_exec(:annotate, resource: "netnamespaces", resourcename: netnamespace, keyval: "#{annotation}-")
        raise "The annotation '#{annotation}' was not removed from the netnamespace '#{netnamespace}'!" unless @result[:success]
      end

      if _annotations
        _annotations.each do |annotation, value|
          @result = _admin.cli_exec(:annotate, resource: "netnamespaces", resourcename: netnamespace, keyval: "#{annotation}=#{value}")
          raise "The annotation '#{annotation}' was not successfully added to the netnamespace '#{netnamespace}'!" unless @result[:success]
        end
      end
      # verify if the restoration process was succesfull
      current_annotations = _netnamespace.annotations(cached: false)
      unless current_annotations == _annotations
        raise "The restoration of netnamespace '#{netnamespace}' was not successfull!"
      end
    end
  }
end

Given /^the DefaultDeny policy is applied to the "(.+?)" namespace$/ do | project_name |
  ensure_admin_tagged

  if env.version_lt("3.6", user: user)
    @result = admin.cli_exec(:annotate, resource: "namespace", resourcename: project_name , keyval: 'net.beta.kubernetes.io/network-policy={"ingress":{"isolation":"DefaultDeny"}}')
    unless @result[:success]
      raise "Failed to apply the default deny annotation to specified namespace."
    end
  else
    @result = admin.cli_exec(:create, n: project_name , f: 'https://raw.githubusercontent.com/openshift-qe/v3-testfiles/master/networking/networkpolicy/defaultdeny-v1-semantic.yaml')
    unless @result[:success]
      raise "Failed to apply the default deny policy to specified namespace."
    end
  end
end

Given /^the cluster network plugin type and version and stored in the clipboard$/ do
  ensure_admin_tagged
  _host = node.host
  
  step %Q/I run command on the node's sdn pod:/, table([["ovs-ofctl"],["dump-flows"],["br0"],["-O"],["openflow13"]])
  unless @result[:success]
    raise "Unable to execute ovs command successfully. Check your command."
  end
  of_note = @result[:response].partition('note:').last.chomp
  cb.net_plugin = {
    type: of_note[0,2],
    version: of_note[3,2]
  }
end

Given /^I wait for the networking components of the node to be terminated$/ do
  ensure_admin_tagged

  if env.version_ge("3.10", user: user)
    sdn_pod = BushSlicer::Pod.get_labeled("app=sdn", project: project("openshift-sdn", switch: false), user: admin) { |pod, hash|
      pod.node_name == node.name
    }.first

    ovs_pod = BushSlicer::Pod.get_labeled("app=ovs", project: project("openshift-sdn", switch: false), user: admin) { |pod, hash|
      pod.node_name == node.name
    }.first

    unless sdn_pod.nil?
      @result = sdn_pod.wait_till_not_ready(user, 3 * 60)
      unless @result[:success]
        logger.error(@result[:response])
        raise "sdn pod on the node did not die"
      end
    end

    unless ovs_pod.nil?
      @result = ovs_pod.wait_till_not_ready(user, 60)
      unless @result[:success]
        logger.error(@result[:response])
        raise "ovs pod on the node did not die"
      end
    end
  end
end

Given /^I wait for the networking components of the node to become ready$/ do
  ensure_admin_tagged

  if env.version_ge("3.10", user: user)
    sdn_pod = BushSlicer::Pod.get_labeled("app=sdn", project: project("openshift-sdn", switch: false), user: admin) { |pod, hash|
      pod.node_name == node.name
    }.first

    ovs_pod = BushSlicer::Pod.get_labeled("app=ovs", project: project("openshift-sdn", switch: false), user: admin) { |pod, hash|
      pod.node_name == node.name
    }.first

    @result = sdn_pod.wait_till_ready(user, 3 * 60)
    unless @result[:success]
      logger.error(@result[:response])
      raise "sdn pod on the node did not become ready"
    end
    cb.sdn_pod = sdn_pod

    @result = ovs_pod.wait_till_ready(user, 60)
    unless @result[:success]
      logger.error(@result[:response])
      raise "ovs pod on the node did not become ready"
    end
  end
end

Given /^I restart the openvswitch service on the node$/ do
  ensure_admin_tagged
  _host = node.host
  _admin = admin

  # For 3.10 version, should delete the ovs container to restart service
  if env.version_ge("3.10", user: user)
    logger.info("OCP version >= 3.10")
    ovs_pod = BushSlicer::Pod.get_labeled("app=ovs", project: project("openshift-sdn", switch: false), user: admin) { |pod, hash|
      pod.node_name == node.name
    }.first
    @result = ovs_pod.ensure_deleted(user: _admin)
  else
    @result = _host.exec_admin("systemctl restart openvswitch")
  end

  unless @result[:success]
    raise "Fail to restart the openvswitch service"
  end
end

Given /^I restart the network components on the node( after scenario)?$/ do |after|
  ensure_admin_tagged
  _admin = admin
  _node = node

  restart_network = proc {
    # For 3.10 version, should delete the sdn pod to restart network components
    if env.version_ge("3.10", user: user)
      logger.info("OCP version >= 3.10")
      sdn_pod = BushSlicer::Pod.get_labeled("app=sdn", project: project("openshift-sdn", switch: false), user: _admin) { |pod, hash|
        pod.node_name == _node.name
      }.first
      @result = sdn_pod.ensure_deleted(user: _admin)
    else
      step "the node service is restarted on the host"
    end
  }

  if after
    logger.info "Network components will be restarted after scenario on the node"
    teardown_add restart_network
  else
    restart_network.call
  end
end

Given /^I get the networking components logs of the node since "(.+)" ago$/ do | duration |
  ensure_admin_tagged

  if env.version_ge("3.10", user: user)
    sdn_pod = cb.sdn_pod || BushSlicer::Pod.get_labeled("app=sdn", project: project("openshift-sdn", switch: false), user: admin) { |pod, hash|
      pod.node_name == node.name
    }.first
    @result = admin.cli_exec(:logs, resource_name: sdn_pod.name, n: "openshift-sdn", since: duration)
  else
    @result = node.host.exec_admin("journalctl -l -u kubelet --since \"#{duration} ago\" \| grep -E 'controller.go\|network.go'")
  end
end

Given /^the node's default gateway is stored in the#{OPT_SYM} clipboard$/ do |cb_name|
  ensure_admin_tagged
  step "I select a random node's host"
  cb_name = "gateway" unless cb_name
  @result = host.exec_admin("/sbin/ip route show default | awk '/default/ {print $3}'")

  cb[cb_name] = @result[:response].chomp
  unless IPAddr.new(cb[cb_name])
    raise "Failed to get the default gateway"
  end
  logger.info "The node's default gateway is stored in the #{cb_name} clipboard."
end


Given /^I store a random unused IP address from the reserved range to the#{OPT_SYM} clipboard$/ do |cb_name|
  ensure_admin_tagged
  cb_name = "valid_ip" unless cb_name

  reserved_range = "172.16.123.240/29"

  validate_ip = IPAddr.new(reserved_range).to_range.to_a.shuffle.each { |ip|
    @result = host.exec_admin("/usr/bin/ping -c 1 -W 2 #{ip}")
    if @result[:exitstatus] == 0
      logger.info "The IP is in use."
    else
      logger.info "The random unused IP is stored in the #{cb_name} clipboard."
      cb[cb_name] = ip.to_s
      break
    end
  }
  raise "No available ip found in the range." unless IPAddr.new(cb[cb_name])
end

Given /^the valid egress IP is added to the#{OPT_QUOTED} node$/ do |node_name|
  ensure_admin_tagged
  step "I store a random unused IP address from the reserved range to the clipboard"

  @result = admin.cli_exec(:patch, resource: "hostsubnet", resource_name: "#{node_name}", p: "{\"egressIPs\":[\"#{cb.valid_ip}\"]}", type: "merge")
  raise "Failed to patch hostsubnet!" unless @result[:success]
  logger.info "The free IP #{cb.valid_ip} added to egress node #{node_name}."

  teardown_add {
    @result = admin.cli_exec(:patch, resource: "hostsubnet", resource_name: "#{node_name}", p: "{\"egressIPs\":[]}", type: "merge")
    raise "Failed to clear egress IP on node #{node_name}" unless @result[:success]
  }
end

# An IP echo service, which returns your source IP when you access it
# Used for returning the exact source IP when the packet being SNAT
Given /^an IP echo service is setup on the master node and the ip is stored in the#{OPT_SYM} clipboard$/ do | cb_name |
  ensure_admin_tagged

  host = env.master_hosts.first
  cb_name = "ipecho_ip" unless cb_name
  cb[cb_name] = host.local_ip

  @result = host.exec_admin("docker run --name ipecho -d -p 8888:80 docker.io/aosqe/ip-echo")
  raise "Failed to create the IP echo service." unless @result[:success]
  teardown_add {
    @result = host.exec_admin("docker rm -f ipecho")
    raise "Failed to delete the docker container." unless @result[:success]
  }
end


Given /^the multus is enabled on the cluster$/ do
  ensure_admin_tagged

  desired_multus_replicas = daemon_set('multus', project('openshift-multus')).replica_counters(user: admin)[:desired]
  available_multus_replicas = daemon_set('multus', project('openshift-multus')).replica_counters(user: admin)[:available]

  raise "Multus is not running correctly!" unless desired_multus_replicas == available_multus_replicas && available_multus_replicas != 0
end

Given /^the status of condition#{OPT_QUOTED} for network operator is :(.+)$/ do | type, status |
  ensure_admin_tagged
  expected_status = status

  if type == "Available"
    @result = admin.cli_exec(:get, resource: "clusteroperators", resource_name: "network", o: "jsonpath={.status.conditions[?(.type == \"Available\")].status}")
    real_status = @result[:response]
  elsif type == "Progressing"
    @result = admin.cli_exec(:get, resource: "clusteroperators", resource_name: "network", o: "jsonpath={.status.conditions[?(.type == \"Progressing\")].status}")
    real_status = @result[:response]
  elsif type == "Degraded"
    @result = admin.cli_exec(:get, resource: "clusteroperators", resource_name: "network", o: "jsonpath={.status.conditions[?(.type == \"Degraded\")].status}")
    real_status = @result[:response]
  else
    raise "Unknown condition type!"
  end

  raise "The status of condition #{type} is incorrect." unless expected_status == real_status
end

Given /^I run command on the#{OPT_QUOTED} node's sdn pod:$/ do |node_name, table|
  ensure_admin_tagged
  network_cmd = table.raw
  node_name ||= node.name

  sdn_pod = BushSlicer::Pod.get_labeled("app=sdn", project: project("openshift-sdn", switch: false), user: admin) { |pod, hash|
    pod.node_name == node_name
  }.first
  cache_resources sdn_pod
  @result = sdn_pod.exec(network_cmd, as: admin)
  raise "Failed to execute network command!" unless @result[:success]
end

Given /^I restart the ovs pod on the#{OPT_QUOTED} node$/ do | node_name |
  ensure_admin_tagged
  ensure_destructive_tagged

  ovs_pod = BushSlicer::Pod.get_labeled("app=ovs", project: project("openshift-sdn", switch: false), user: admin) { |pod, hash|
    pod.node_name == node_name
  }.first
  @result = ovs_pod.ensure_deleted(user: admin)
  unless @result[:success]
    raise "Fail to delete the ovs pod"
  end
end

<<<<<<< HEAD
Given /^the default interface on nodes is stored in the#{OPT_SYM} clipboard$/ do |cb_name|
  ensure_admin_tagged
  _admin = admin
  step "I select a random node's host"
  cb_name ||= "interface"
  @result = _admin.cli_exec(:get, resource: "network.operator", output: "jsonpath={.items[*].spec.defaultNetwork.type}")
  if @result[:success] then
     networkType = @result[:response].strip
  end
  case networkType
  when "OVNKubernetes"
    step %Q/I run command on the node's ovnkube pod:/, table("| bash | -c | ip route show default |")
  when "OpenShiftSDN"
    step %Q/I run command on the node's sdn pod:/, table("| bash | -c | ip route show default |")
  else
    raise "unknown networkType"
  end 
  cb[cb_name] = @result[:response].split("\n").first.split(/\W+/)[7]
  logger.info "The node's default interface is stored in the #{cb_name} clipboard."
end

Given /^CNI vlan info is obtained on the#{OPT_QUOTED} node$/ do | node_name |
  ensure_admin_tagged
  node = node(node_name)
  host = node.host
  @result = host.exec_admin("/sbin/bridge vlan show")
  raise "Failed to execute bridge vlan show command" unless @result[:success]
end

Given /^the bridge interface named "([^"]*)" is deleted from the "([^"]*)" node$/ do |bridge_name, node_name|
  ensure_admin_tagged
  node = node(node_name)
  host = node.host
  @result = host.exec_admin("/sbin/ip link delete #{bridge_name}")
  raise "Failed to delete bridge interface" unless @result[:success]
end

Given /^I run command on the#{OPT_QUOTED} node's ovnkube pod:$/ do |node_name, table|
  ensure_admin_tagged
  network_cmd = table.raw
  node_name ||= node.name

  ovnkube_pod = BushSlicer::Pod.get_labeled("app=ovnkube-node", project: project("openshift-ovn-kubernetes", switch: false), user: admin) { |pod, hash|
    pod.node_name == node_name
  }.first
  cache_resources ovnkube_pod
  @result = ovnkube_pod.exec(network_cmd, as: admin)
  raise "Failed to execute network command!" unless @result[:success]
end
=======
Given /^I run cmds on all ovs pods:$/ do | table |
  ensure_admin_tagged
  network_cmd = table.raw

  ovs_pods = BushSlicer::Pod.get_labeled("app=ovs", project: project("openshift-sdn", switch: false), user: admin)
  ovs_pods.each do |pod|
    @result = pod.exec(network_cmd, as: admin)
    raise "Failed to execute network command!" unless @result[:success]
  end
end
>>>>>>> ee35c6b5
<|MERGE_RESOLUTION|>--- conflicted
+++ resolved
@@ -686,7 +686,6 @@
   end
 end
 
-<<<<<<< HEAD
 Given /^the default interface on nodes is stored in the#{OPT_SYM} clipboard$/ do |cb_name|
   ensure_admin_tagged
   _admin = admin
@@ -736,7 +735,7 @@
   @result = ovnkube_pod.exec(network_cmd, as: admin)
   raise "Failed to execute network command!" unless @result[:success]
 end
-=======
+
 Given /^I run cmds on all ovs pods:$/ do | table |
   ensure_admin_tagged
   network_cmd = table.raw
@@ -746,5 +745,4 @@
     @result = pod.exec(network_cmd, as: admin)
     raise "Failed to execute network command!" unless @result[:success]
   end
-end
->>>>>>> ee35c6b5
+end