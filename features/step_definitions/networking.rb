--- conflicted
+++ resolved
@@ -791,16 +791,6 @@
   raise "the networkType is not #{network_type}" unless @result[:response] == network_type
 end
 
-<<<<<<< HEAD
-Given /^the Internal IP of node "([^"]*)" is stored in the#{OPT_SYM} clipboard$/ do |node_name,cb_ipaddr|
-  ensure_admin_tagged
-  node = node(node_name)
-  host = node.host
-  step "the default interface on nodes is stored in the clipboard"
-  @result = host.exec_admin("ifconfig #{cb.interface}")
-  cb[cb_ipaddr]=@result[:response].match(/\d{1,3}\.\d{1,3}.\d{1,3}.\d{1,3}/)[0]
-  logger.info "The Internal IP of node is stored in the #{cb_ipaddr} clipboard."
-=======
 Given /^the bridge interface named "([^"]*)" with address "([^"]*)" is added to the "([^"]*)" node$/ do |bridge_name,address,node_name|
   ensure_admin_tagged
   node = node(node_name)
@@ -886,5 +876,14 @@
     raise "unable to find interface address or networkType"
   end
   logger.info "The tunnel interface address is stored in the #{cb_address} clipboard."
->>>>>>> 43a6126d
+end
+
+Given /^the Internal IP of node "([^"]*)" is stored in the#{OPT_SYM} clipboard$/ do |node_name,cb_ipaddr|
+  ensure_admin_tagged
+  node = node(node_name)
+  host = node.host
+  step "the default interface on nodes is stored in the clipboard"
+  @result = host.exec_admin("ifconfig #{cb.interface}")
+  cb[cb_ipaddr]=@result[:response].match(/\d{1,3}\.\d{1,3}.\d{1,3}.\d{1,3}/)[0]
+  logger.info "The Internal IP of node is stored in the #{cb_ipaddr} clipboard."
 end